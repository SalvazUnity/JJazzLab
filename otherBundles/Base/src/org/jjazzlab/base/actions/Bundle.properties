--- conflicted
+++ resolved
@@ -11,10 +11,6 @@
 CTL_Donate=Donate
 DonateNotifDialog.title=JJazzLab needs your help!
 DonateNotifDialog.jTextArea1.text=JJazzLab was run more than 10 times. You seem to enjoy the application!\n\nYour contribution is essential to the development of JJazzLab. It allows us to pay the bills for web hosting and development tools.\n\nWould like to see the Donation Page ?  (menu Help/Donate)\n
-<<<<<<< HEAD
 DonateNotifDialog.btn_yes.text=Yes
-=======
-DonateNotifDialog.btn_yes.text=Yes, I want to help
->>>>>>> cb9b7527
 DonateNotifDialog.btn_maybeLater.text=Maybe later
 DonateNotifDialog.btn_no.text=No, I'm just trying JJazzLab