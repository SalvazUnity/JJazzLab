--- conflicted
+++ resolved
@@ -1,42 +1,3 @@
-<<<<<<< HEAD
-# Localizable
-OpenIDE-Module-Name=YjzCreator
-YjzCreatorVisualPanel2.jLabel1.text=Select the base Yamaha style file for which you want to create a .yjz file.
-YjzCreatorVisualPanel2.jLabel2.text=Time Signature
-YjzCreatorVisualPanel1.editorPane_intro.text=<br/>This wizard is used to create a ready-to-be-customized YamJJazz extended style file (.yjz) for a standard Yamaha style file (.sty, .prs, ...).\n<br/><br/>\nA .yjz file lets you extend a .sty file with additional musical contents in order to provide more variety and a wider dynamic range.\n<br/><br/>\n<b>IMPORTANT: you''ll need to manually alter the musical phrases of the created .yjz file</b> using a DAW like Cubase, Ableton Live, etc. Otherwise the new extended style will be equivalent to the standard Yamaha style.\n<br/><br/>\nConsult this <a href="https://jjazzlab.gitbook.io/user-guide/rhythm-engines/yamjjazz-rhythm-engine/extended-yamaha-styles">online doc</a> for more info.\n
-YjzCreatorVisualPanel3.jLabel1.text=Target number of source phrases
-YjzCreatorVisualPanel3.helpTextArea1.text=This is the desired number of source phrases for each target variation. \n- 1 means for example that the bass track of Main A will be based on a single source phrase (this is why standard Yamaha styles often sound repetitive)\n- 2 means that JJazzLab will randomly use 2 different source phrases to render the bass track of Main A\n- 3 means etc...
-YjzCreatorVisualPanel3.jPanel1.border.title=Target variations
-YjzCreatorVisualPanel3.jLabel16.text=Target YamJJazz extended style : 
-YjzCreatorVisualPanel3.jLabel16.toolTipText=.yjz file name must match the file name of the .sty base file.
-YjzCreatorVisualPanel4.editorPane_intro.text=Both files need to be in the same directory. The created .yjz is a Midi file initialized using the base style file and your creation parameters. \n<br/><br/>\nIt will contain, for each &lt;target variation&gt; :<br/>\n- A Midi track for each instrument used by the &lt;target variation&gt;<br/>\n- Each Midi track prefilled with &lt;target number of source phrases&gt; copies of the original source phrase from the base style.\n<br/><br/>\n<b>IMPORTANT: you''ll need to manually alter the musical phrases of the created .yjz file</b> using a DAW like Cubase, Ableton Live, etc. Otherwise the new extended style will sound exactly like the base Yamaha style.\n<br/><br/>\nConsult this <a href="https://jjazzlab.gitbook.io/user-guide/rhythm-engines/yamjjazz-rhythm-engine/extended-yamaha-styles">online doc</a> for more info.\n
-YjzCreatorVisualPanel4.jLabel2.text=Base style file: 
-YjzCreatorVisualPanel4.jLabel16.toolTipText=.yjz file name must match the file name of the .sty base file.
-YjzCreatorVisualPanel4.jLabel16.text=Click Finish to create the 2 files below at the root of your user rhythm directory. 
-YjzCreatorVisualPanel3.cb_includeIntroEndings.text=Include Intro and Ending variations
-YjzCreatorVisualPanel3.cb_includeIntroEndings.toolTipText=Check this if you also want to customize the Intro and Ending variations (Intro A, Intro B, ...)
-YjzCreatorVisualPanel4.jLabel3.text=Extended style file: 
-YjzCreatorVisualPanel4.tf_basePath.toolTipText=The base style file must share the same name than the extended style and be located in the same directory.
-YjzCreatorVisualPanel2.helpTextArea1.text=Click on a column header to change sorting order.
-CTL_ExtStyleCreationDialogAction=Extended style creation wizard...
-CTL_ExtStyleCreationDialogTitle=Extended style creation wizard
-ERR_UnableToCreateYjzFile=Unable to create .yjz file
-# {0} - filename
-# {1} - filename
-ERR_UnableToCopy=Unable to copy {0} to {1}
-# {0} - filename
-CTL_CreatedYjzFile=Created .yjz file {0}
-# {0} - filename
-ERR_FileCreatedButCantRead=Created file {0} but can not read it
-# {0} - filename
-CTL_CreatedYjzSuccess=Successfully created {0}\n\nNew rhythm will be available in the rhythm selection dialog, in ''YamJJazz extended styles''.\n\nIMPORTANT: once you have edited the .yjz file, go to Options/Rhythms to force a rescan of the rhythm directory
-START=Start
-BASE\ YAMAHA\ STYLE=Base Yamaha style
-CREATION\ PARAMETERS=Creation parameters
-CREATION=Creation
-YjzCreatorVisualPanel3.cb_includeFills.text=Include Fill variations
-YjzCreatorVisualPanel3.cb_includeFills.toolTipText=Check if you also want to customize the Fill variations (Fill In AA, Fill In BB, ...)
-=======
 # Localizable
 OpenIDE-Module-Name=YjzCreator
 YjzCreatorVisualPanel2.jLabel1.text=Select the base Yamaha style file for which you want to create a .yjz file.
@@ -73,5 +34,4 @@
 CREATION\ PARAMETERS=Creation parameters
 CREATION=Creation
 YjzCreatorVisualPanel3.cb_includeFills.text=Include Fill variations
-YjzCreatorVisualPanel3.cb_includeFills.toolTipText=Check if you also want to customize the Fill variations (Fill In AA, Fill In BB, ...)
->>>>>>> e21cf6aa
+YjzCreatorVisualPanel3.cb_includeFills.toolTipText=Check if you also want to customize the Fill variations (Fill In AA, Fill In BB, ...)