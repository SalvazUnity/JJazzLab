/*
 *  DO NOT ALTER OR REMOVE COPYRIGHT NOTICES OR THIS HEADER.
 *
 *  Copyright @2019 Jerome Lelasseux. All rights reserved.
 *
 *  This file is part of the JJazzLabX software.
 *
 *  JJazzLabX is free software: you can redistribute it and/or modify
 *  it under the terms of the Lesser GNU General Public License (LGPLv3)
 *  as published by the Free Software Foundation, either version 3 of the License,
 *  or (at your option) any later version.
 *
 *  JJazzLabX is distributed in the hope that it will be useful,
 *  but WITHOUT ANY WARRANTY; without even the implied warranty of
 *  MERCHANTABILITY or FITNESS FOR A PARTICULAR PURPOSE.  See the
 *  GNU Lesser General Public License for more details.
 *
 *  You should have received a copy of the GNU Lesser General Public License
 *  along with JJazzLabX.  If not, see <https://www.gnu.org/licenses/>
 *
 *  Contributor(s):
 */
package org.jjazz.musiccontrol;

import java.beans.PropertyChangeEvent;
import java.beans.PropertyChangeListener;
import java.beans.PropertyChangeSupport;
import java.beans.PropertyVetoException;
import java.beans.VetoableChangeListener;
import java.beans.VetoableChangeSupport;
import java.util.ArrayList;
import java.util.HashMap;
import java.util.List;
import java.util.logging.Level;
import java.util.logging.Logger;
import javax.sound.midi.ControllerEventListener;
import javax.sound.midi.InvalidMidiDataException;
import javax.sound.midi.MetaEventListener;
import javax.sound.midi.MetaMessage;
import javax.sound.midi.Sequence;
import javax.sound.midi.Sequencer;
import javax.sound.midi.ShortMessage;
import javax.sound.midi.Track;
import javax.swing.SwingUtilities;
import org.jjazz.leadsheet.chordleadsheet.api.item.Position;
import org.jjazz.midi.InstrumentMix;
import org.jjazz.midi.MidiConst;
import org.jjazz.midi.MidiUtilities;
import org.jjazz.midi.JJazzMidiSystem;
import org.jjazz.midimix.MidiMix;
import org.jjazz.midimix.UserChannelRvKey;
import static org.jjazz.musiccontrol.Bundle.*;
import org.jjazz.rhythm.api.RhythmVoice;
import org.jjazz.rhythmmusicgeneration.MidiSequenceBuilder;
import org.jjazz.rhythmmusicgeneration.MusicGenerationContext;
import org.jjazz.rhythm.api.MusicGenerationException;
import org.jjazz.rhythmmusicgeneration.NoteEvent;
import org.jjazz.rhythmmusicgeneration.Phrase;
import org.jjazz.rhythmmusicgeneration.spi.MusicGenerator;
import org.jjazz.song.api.Song;
import org.openide.util.NbBundle.Messages;

/**
 * Control the music playback.
 * <p>
 * Property changes are fired for:<br>
 * - start/pause/stop state changes<br>
 * - pre-playback : vetoable change, ie listeners can fire a PropertyVetoException to prevent playback to start<br>
 * - click and loop ON/OFF changes<br>
 * <p>
 * Use PlaybackListener to get notified of other events (bar/beat changes etc.) during playback. Note that PlaybackListeners will be
 * notified out of the Swing EDT.
 * <p>
 */
@Messages(
        {
            "ERR_SequencerLimited=This sequencer implementation is limited, music playback may not work"
        })
public class MusicController implements PropertyChangeListener, MetaEventListener, ControllerEventListener
{

    public static final String PROP_PLAYBACK_STATE = "PropPlaybackState";
    /**
     * This vetoable property is changed/fired just before starting playback and can be vetoed by vetoables listeners to cancel playback
     * start.
     * <p>
     * NewValue=MusicGenerationContext object.
     */
    public static final String PROPVETO_PRE_PLAYBACK = "PropVetoPrePlayback";
    public static final String PROP_CLICK = "PropClick";
    public static final String PROP_LOOPCOUNT = "PropLoopCount";

    /**
     * The playback states.
     * <p>
     * Property change listeners are notified with property PROP_PLAYBACK_STATE.
     */
    public enum State
    {
        PLAYBACK_STOPPED,
        PLAYBACK_PAUSED,
        PLAYBACK_STARTED
    }
    private static MusicController INSTANCE;
    /**
     * The context for which we will play music.
     */
    private MusicGenerationContext mgContext;
    /**
     * The playback context for one version of a song.
     */
    private PlaybackContext playbackContext;
    /**
     * The optional current post processors.
     */
    private MusicGenerator.PostProcessor[] postProcessors;

    private State playbackState;
    /**
     * The current beat position during playback.
     */
    Position currentBeatPosition = new Position();
    // private final Sequencer sequencer;
    private int loopCount;
    private boolean isClickEnabled;
    /**
     * The tempo factor to go from MidiConst.SEQUENCER_REF_TEMPO to song tempo.
     */
    private float songTempoFactor;
    /**
     * The tempo factor of the SongPart being played.
     */
    private float songPartTempoFactor = 1;

    /**
     * The list of the controller changes listened to
     */
    private static final int[] listenedControllers =
    {
        MidiConst.CTRL_CHG_JJAZZ_BEAT_CHANGE,
        MidiConst.CTRL_CHG_JJAZZ_ACTIVITY,
        MidiConst.CTRL_CHG_JJAZZ_TEMPO_FACTOR
    };
    /**
     * If true display built sequence when it is built
     */
    private boolean debugBuiltSequence = false;
    private final PropertyChangeSupport pcs = new PropertyChangeSupport(this);
    private final VetoableChangeSupport vcs = new VetoableChangeSupport(this);
    private final List<PlaybackListener> playbackListeners = new ArrayList<>();
    private static final Logger LOGGER = Logger.getLogger(MusicController.class.getSimpleName());

    public static MusicController getInstance()
    {
        synchronized (MusicController.class)
        {
            if (INSTANCE == null)
            {
                INSTANCE = new MusicController();
            }
        }
        return INSTANCE;
    }

    /**
     * The sequencer tempo must be set to 100.
     */
    private MusicController()
    {
        loopCount = 0;
        playbackState = State.PLAYBACK_STOPPED;
        isClickEnabled = false;

        // Listen to click settings changes
        ClickManager.getInstance().addPropertyChangeListener(this);

        // Listen to sequencer lock changes
        JJazzMidiSystem.getInstance().addPropertyChangeListener(this);
    }

    /**
     * Set the music context on which this controller's methods (play/pause/etc.) will operate and build the sequence.
     * <p>
     * Stop the playback if it was on. Tempo is set to song's tempo.
     *
     * @param context        Can be null.
     * @param postProcessors Optional PostProcessors to use when generating the backing track.
     * @throws org.jjazz.rhythm.api.MusicGenerationException
     */
    public void setContext(MusicGenerationContext context, MusicGenerator.PostProcessor... postProcessors) throws MusicGenerationException
    {
        if (context != null && context.equals(mgContext))
        {
            return;
        }

        this.postProcessors = postProcessors;

        stop();
        songPartTempoFactor = 1f;

        if (mgContext != null)
        {
            mgContext.getMidiMix().removePropertyListener(this);
            mgContext.getSong().removePropertyChangeListener(this);
        }

        if (playbackContext != null)
        {
            playbackContext.close();
            playbackContext = null;
        }

        mgContext = context;
        if (mgContext != null)
        {
            mgContext.getMidiMix().addPropertyListener(this);
            mgContext.getSong().addPropertyChangeListener(this);
            songTempoChanged(mgContext.getSong().getTempo());
            try
            {
                playbackContext = new PlaybackContext(mgContext, this.postProcessors); // Exception possible when building the sequence
            } catch (MusicGenerationException ex)
            {
                // Roll back variables state
                mgContext.getMidiMix().removePropertyListener(this);
                mgContext.getSong().removePropertyChangeListener(this);
                mgContext = null;
                throw ex;
            }
        }
    }

    /**
     * Start the playback of a song using the current context.
     * <p>
     * Song is played from the beginning of the context range. Before playing the song, vetoable listeners are notified with a
     * PROPVETO_PRE_PLAYBACK property change.<p>
     *
     * @param fromBarIndex Play the song from this bar. Bar must be within the context's range.
     *
     * @throws java.beans.PropertyVetoException If a vetoable listener vetoed the playback start. A listener who has already notified user
     *                                          should throw an exception with a null message.
     * @throws MusicGenerationException         If a problem occurred which prevents song playing: no Midi out, song is already playing,
     *                                          rhythm music generation problem, sequencer not available, etc.
     * @throws IllegalStateException            If context is null.
     *
     * @see #getPlayingSongCopy()
     */
    public void play(int fromBarIndex) throws MusicGenerationException, PropertyVetoException
    {
        if (mgContext == null)
        {
            throw new IllegalStateException("context=" + mgContext + ", fromBarIndex=" + fromBarIndex);
        }
        if (!mgContext.getBarRange().contains(fromBarIndex))
        {
            throw new IllegalArgumentException("context=" + mgContext + ", fromBarIndex=" + fromBarIndex);
        }


        checkMidi();                // throws MusicGenerationException
        checkPlaybackNotStarted();  // throws MusicGenerationException


        // If we're here then playbackState = PAUSE or STOPPED
        if (mgContext.getBarRange().isEmpty())
        {
            // Throw an exception to let the UI roll back (eg play button)
            throw new MusicGenerationException("Nothing to play");
        }


        // Check that all listeners are OK to start playback
        vcs.fireVetoableChange(PROPVETO_PRE_PLAYBACK, null, mgContext);  // can raise PropertyVetoException


        // Get the sequencer and initialize it if required
        Sequencer sequencer;
        var jms = JJazzMidiSystem.getInstance();
        checkSequencerLock();
        if (jms.getSequencerLock() == null)
        {
            // First use, initialize sequencer
            initSequencer();
        }
        sequencer = jms.getSequencer(this);


        // Regenerate the sequence and the related data if needed
        if (playbackContext.isDirty())
        {
            playbackContext.buildSequence();
        }


        // Set start position
        setPosition(fromBarIndex);


        // Start or restart the sequencer
        sequencer.setLoopCount(loopCount);
        seqStart();


        State old = this.getPlaybackState();
        playbackState = State.PLAYBACK_STARTED;


        pcs.firePropertyChange(PROP_PLAYBACK_STATE, old, playbackState);
    }

    /**
     * Resume playback from the pause state.
     * <p>
     * If played/paused song was modified, then resume() will just redirect to the play() method. If state is not PLAYBACK_PAUSED, nothing
     * is done.
     *
     * @throws org.jjazz.rhythm.api.MusicGenerationException
     * @throws java.beans.PropertyVetoException
     */
    public void resume() throws MusicGenerationException, PropertyVetoException
    {
        if (!playbackState.equals(State.PLAYBACK_PAUSED))
        {
            return;
        }
        if (playbackContext.isDirty())
        {
            // Song was modified during playback, do play() instead
            play(mgContext.getBarRange().from);
            return;
        }
        
        aacheckSequencerLock();

        if (mgContext == null)
        {
            throw new IllegalStateException("context=" + mgContext);
        }

        checkMidi();                // throws MusicGenerationException

        // Check that all listeners are OK to resume playback
        vcs.fireVetoableChange(PROPVETO_PRE_PLAYBACK, null, mgContext.getSong());  // can raise PropertyVetoException

        // Let's go again
        seqStart();

        State old = this.getPlaybackState();
        playbackState = State.PLAYBACK_STARTED;

        pcs.firePropertyChange(PROP_PLAYBACK_STATE, old, playbackState);

    }

    /**
     * Stop the playback of the sequence if it was playing, and reset the position to the beginning of the sequence.
     */
    public void stop()
    {
        Sequencer sequencer = JJazzMidiSystem.getInstance().getSequencer(this);
        if (sequencer != null)
        {
            sequencer.stop();
        } else
        {
            LOGGER.info("stop() can't get sequencer. lock=" + JJazzMidiSystem.getInstance().getSequencerLock());
        }
        songPartTempoFactor = 1;
        State old = this.getPlaybackState();
        playbackState = State.PLAYBACK_STOPPED;
        pcs.firePropertyChange(PROP_PLAYBACK_STATE, old, playbackState);
        // Position must be reset after the stop so that playback beat change tracking listeners are not reset upon stop
        int bar = mgContext != null ? mgContext.getBarRange().from : 0;
        setPosition(bar);
    }

    /**
     * Stop the playback of the sequence and leave the position unchanged.
     * <p>
     * If played song was modified after playback started, then pause() will just redirect to the stop() method. If state is not
     * PLAYBACK_STARTED, nothing is done.
     */
    public void pause()
    {
        if (!playbackState.equals(State.PLAYBACK_STARTED))
        {
            return;
        }
        if (playbackContext.isDirty())
        {
            // Song was modified during playback, pause() not allowed, do stop() instead
            stop();
            return;
        }
        Sequencer sequencer = JJazzMidiSystem.getInstance().getSequencer(this);
        if (sequencer != null)
        {
            sequencer.stop();
        } else
        {
            LOGGER.info("pause() can't get sequencer. lock=" + JJazzMidiSystem.getInstance().getSequencerLock());
        }
        State old = getPlaybackState();
        playbackState = State.PLAYBACK_PAUSED;
        pcs.firePropertyChange(PROP_PLAYBACK_STATE, old, playbackState);
    }

    /**
     * The current MusicGenerationContext.
     *
     * @return Can be null.
     */
    public MusicGenerationContext getContext()
    {
        return mgContext;
    }

    /**
     * The current PostProcessors.
     *
     * @return
     */
    public MusicGenerator.PostProcessor[] getPostProcessors()
    {
        return postProcessors;
    }

    public Position getBeatPosition()
    {
        return currentBeatPosition;
    }

    public State getPlaybackState()
    {
        return playbackState;
    }

    public void setClickEnabled(boolean b)
    {
        if (isClickEnabled == b)
        {
            return;
        }

        isClickEnabled = b;

        Sequencer sequencer = JJazzMidiSystem.getInstance().getSequencer(this);
        if (sequencer != null)
        {
            if (sequencer.isRunning())
            {
                sequencer.setTrackMute(playbackContext.clickTrackId, !isClickEnabled);
            }
        } else
        {
            LOGGER.warning("setClickEnabled() can't get sequencer. lock=" + JJazzMidiSystem.getInstance().getSequencerLock());
        }

        pcs.firePropertyChange(PROP_CLICK, !b, b);
    }

    public boolean isClickEnabled()
    {
        return isClickEnabled;
    }

    public int getLoopCount()
    {
        return loopCount;
    }

    /**
     * Set the loop count of the playback.
     *
     * @param loopCount If 0, play the song once (no loop). Use Sequencer.LOOP_CONTINUOUSLY for endless loop.
     */
    public void setLoopCount(int loopCount)
    {
        if (loopCount != Sequencer.LOOP_CONTINUOUSLY && loopCount < 0)
        {
            throw new IllegalArgumentException("loopCount=" + loopCount);
        }
        int old = this.loopCount;
        this.loopCount = loopCount;
        Sequencer sequencer = JJazzMidiSystem.getInstance().getSequencer(this);
        if (sequencer != null)
        {
            sequencer.setLoopCount(loopCount);
        } else
        {
            LOGGER.warning("setLoopCount() can't get sequencer. lock=" + JJazzMidiSystem.getInstance().getSequencerLock());
        }
        pcs.firePropertyChange(PROP_LOOPCOUNT, old, this.loopCount);
    }

    public void setDebugBuiltSequence(boolean b)
    {
        debugBuiltSequence = b;
    }

    public boolean isDebugBuiltSequence()
    {
        return debugBuiltSequence;
    }

    /**
     * Add a listener to be notified of playback bar/beat changes events etc.
     * <p>
     * Listeners will be called out of the Swing EDT (Event Dispatch Thread).
     *
     * @param listener
     */
    public synchronized void addPlaybackListener(PlaybackListener listener)
    {
        if (!playbackListeners.contains(listener))
        {
            playbackListeners.add(listener);
        }
    }

    public synchronized void removePlaybackListener(PlaybackListener listener)
    {
        playbackListeners.remove(listener);
    }

    public synchronized void addPropertyChangeListener(PropertyChangeListener listener)
    {
        pcs.addPropertyChangeListener(listener);
    }

    public synchronized void removePropertyChangeListener(PropertyChangeListener listener)
    {
        pcs.removePropertyChangeListener(listener);
    }

    /**
     * Listeners will be notified via the PROPVETO_PRE_PLAYBACK property change before a playback is started.
     * <p>
     * The NewValue is a MusicGenerationContext object. Note that listener is responsible for informing the user if the change was vetoed.
     *
     * @param listener
     */
    public synchronized void addVetoableChangeListener(VetoableChangeListener listener)
    {
        vcs.addVetoableChangeListener(listener);
    }

    public synchronized void removeVetoableChangeListener(VetoableChangeListener listener)
    {
        vcs.removeVetoableChangeListener(listener);
    }

    /**
     * Send a short sequence of Midi notes on specified channel.
     * <p>
     * If fixPitch &lt; 0 then fixPitch is ignored: play a series of notes starting at 60+transpose. If fixPitch&gt;=0 then play a series of
     * notes with same pitch=fixPitch.
     *
     * @param channel
     * @param fixPitch  -1 means not used.
     * @param transpose Transposition value in semi-tons to be added to test notes. Ignored if fixPitch&gt;=0.
     * @param endAction Called when sequence is over. Can be null.
<<<<<<< HEAD
     * @throws org.jjazz.rhythm.api.MusicGenerationException If a problem occurred. endAction.run() is called before throwing the
     * exception.
=======
     * @throws org.jjazz.rhythm.api.MusicGenerationException If a problem occurred. endAction.run() is called before throwing the exception.
>>>>>>> 37212183
     */
    public void playTestNotes(int channel, int fixPitch, int transpose, final Runnable endAction) throws MusicGenerationException
    {
        Phrase p = new Phrase(channel);
        float beat = 0;
        for (int i = 60; i <= 72; i += 3)
        {
            int pitch = fixPitch >= 0 ? fixPitch : i + transpose;
            p.addOrdered(new NoteEvent(pitch, 0.5f, 64, beat));
            beat += 0.5f;
        }
        playTestNotes(p, endAction);
    }

    /**
     * Play the test notes from specified phrase.
     * <p>
     *
     * @param p
     * @param endAction Called when sequence is over. Can be null.
<<<<<<< HEAD
     * @throws org.jjazz.rhythm.api.MusicGenerationException If a problem occurred. endAction.run() is called before throwing the
     * exception.
=======
     * @throws org.jjazz.rhythm.api.MusicGenerationException If a problem occurred. endAction.run() is called before throwing the exception.
>>>>>>> 37212183
     */
    public void playTestNotes(Phrase p, final Runnable endAction) throws MusicGenerationException
    {
        if (p == null)
        {
            throw new NullPointerException("p=" + p + " endAction=" + endAction);
        }
        try
        {
            checkMidi();
            checkPlaybackNotStarted();
        } catch (MusicGenerationException ex)
        {
            if (endAction != null)
            {
                endAction.run();
            }
            throw ex;
        }
        if (playbackContext != null)
        {
            playbackContext.setDirty(); // Make sure song sequence is recalculated if there was a song playing before
        }
        stop();
        try
        {
            // build a track to hold the notes to send
            Sequence seq = new Sequence(Sequence.PPQ, MidiConst.PPQ_RESOLUTION);
            Track track = seq.createTrack();
            p.fillTrack(track);

            // create an object to listen to the End of Track MetaEvent and stop the sequencer
            if (endAction != null)
            {
                MetaEventListener stopSequencer = new MetaEventListener()
                {
                    @Override
                    public void meta(MetaMessage event)
                    {
                        if (event.getType() == 47) // Meta Event for end of sequence
                        {
                            sequencer.removeMetaEventListener(this);
                            endAction.run();
                        }
                    }
                };
                sequencer.addMetaEventListener(stopSequencer);
            }

            // play the sequence
            sequencer.setTickPosition(0);
            sequencer.setLoopCount(0);
            sequencer.setSequence(seq);
            seqStart();
        } catch (InvalidMidiDataException e)
        {
            throw new MusicGenerationException(e.getLocalizedMessage());
        }
    }

    //-----------------------------------------------------------------------
    // Implementation of the ControlEventListener interface
    //-----------------------------------------------------------------------
    /**
     * Handle the listened controllers notifications.
     * <p>
     * CAUTIOUS : the global listenedControllers array must be consistent with this method !
     *
     * @param event
     */
    @Override
    public void controlChange(ShortMessage event)
    {
        Sequencer sequencer = JJazzMidiSystem.getInstance().getSequencer(this);
        if (sequencer == null)
        {
            throw new IllegalStateException("sequencer=" + sequencer + " lock=" + JJazzMidiSystem.getInstance().getSequencerLock());
        }
        long tick = sequencer.getTickPosition() - playbackContext.songTickStart;
        int data1 = event.getData1();
        switch (data1)
        {
            case MidiConst.CTRL_CHG_JJAZZ_MARKER_SYNC:
                // Not used for now
                break;
            case MidiConst.CTRL_CHG_JJAZZ_CHORD_CHANGE:
                // Not used for now
                break;
            case MidiConst.CTRL_CHG_JJAZZ_ACTIVITY:
                fireMidiActivity(event.getChannel(), tick);
                break;
            case MidiConst.CTRL_CHG_JJAZZ_BEAT_CHANGE:
                int index = (int) (tick / MidiConst.PPQ_RESOLUTION);
                long remainder = tick % MidiConst.PPQ_RESOLUTION;
                index += (remainder <= MidiConst.PPQ_RESOLUTION / 2) ? 0 : 1;
                if (index >= playbackContext.naturalBeatPositions.size())
                {
                    index = playbackContext.naturalBeatPositions.size() - 1;
                }
                Position newPos = playbackContext.naturalBeatPositions.get(index);
                setCurrentBeatPosition(newPos.getBar(), newPos.getBeat());
                break;
            case MidiConst.CTRL_CHG_JJAZZ_TEMPO_FACTOR:
                songPartTempoFactor = MidiUtilities.getTempoFactor(event);
                updateTempoFactor();
                break;
            default:
                LOGGER.log(Level.WARNING, "controlChange() controller event not managed data1={0}", data1);
                break;
        }
    }

    //-----------------------------------------------------------------------
    // Implementation of the MetaEventListener interface
    //-----------------------------------------------------------------------
    @Override
    public void meta(MetaMessage meta)
    {
        if (meta.getType() == 47) // Meta Event for end of sequence
        {
            // This method  is called from the Sequencer thread, NOT from the EDT !
            // So if this method impacts the UI, it must use SwingUtilities.InvokeLater() (or InvokeAndWait())
            LOGGER.fine("Sequence end reached");
            Runnable doRun = new Runnable()
            {
                @Override
                public void run()
                {
                    stop();
                }
            };
            SwingUtilities.invokeLater(doRun);
        }
    }

    //-----------------------------------------------------------------------
    // Implementation of the PropertiesListener interface
    //-----------------------------------------------------------------------
    /**
     *
     * @param e
     */
    @SuppressWarnings(
            {
                "unchecked", "rawtypes"
            })
    @Override
    public void propertyChange(PropertyChangeEvent e)
    {
        LOGGER.log(Level.FINE, "propertyChange() e={0}", e);

        var jms = JJazzMidiSystem.getInstance();

        if (e.getSource() == jms)
        {
            if (e.getPropertyName().equals(JJazzMidiSystem.PROP_SEQUENCER_LOCK))
            {
                if (e.getNewValue() == this)
                {
                    // We just acquired the sequencer
                    initSequencer();
                } else if (e.getOldValue() == this)
                {
                    // We released the sequencer
                    sequencerReleased();
                } else if (e.getNewValue() != null)
                {
                    // Another user acquired the sequencer
                    // If it was paused, switch to stopped state
                    State old = getPlaybackState();
                    playbackState = State.PLAYBACK_PAUSED;
                    pcs.firePropertyChange(PROP_PLAYBACK_STATE, old, playbackState);
                }
            }
        }

        // Following properties are meaningless if no context
        if (mgContext == null)
        {
            return;
        }


        if (e.getSource() == mgContext.getSong())
        {
            if (e.getPropertyName() == Song.PROP_MODIFIED_OR_SAVED)
            {
                if ((Boolean) e.getNewValue() == true)
                {
                    playbackContext.setDirty();
                }
            } else if (e.getPropertyName() == Song.PROP_TEMPO)
            {
                songTempoChanged((Integer) e.getNewValue());
            } else if (e.getPropertyName() == Song.PROP_CLOSED)
            {
                stop();
            }
        } else if (e.getSource() == mgContext.getMidiMix() && null != e.getPropertyName())
        {
            switch (e.getPropertyName())
            {
                case MidiMix.PROP_INSTRUMENT_MUTE:
                    InstrumentMix insMix = (InstrumentMix) e.getOldValue();
                    updateTrackMuteState(insMix, playbackContext.mapRvTrackId);
                    break;
                case MidiMix.PROP_CHANNEL_DRUMS_REROUTED:
                case MidiMix.PROP_INSTRUMENT_TRANSPOSITION:
                case MidiMix.PROP_INSTRUMENT_VELOCITY_SHIFT:
                    // This can impact the sequence, make sure it is rebuilt
                    playbackContext.setDirty();
                    break;
                case MidiMix.PROP_CHANNEL_INSTRUMENT_MIX:
                    playbackContext.mapRvTrackId.clear();       // Mapping between RhythmVoice and Sequence tracks is no longer valid
                    playbackContext.setDirty();                 // Make sure sequence is rebuilt
                    break;
                case MidiMix.PROP_DRUMS_INSTRUMENT_KEYMAP:
                    // KeyMap has changed, need to regenerate the sequence
                    playbackContext.setDirty();
                    break;
                default:
                    // eg MidiMix.PROP_USER_CHANNEL: do nothing
                    break;
            }
        } else if (e.getSource() == ClickManager.getInstance())
        {
            // Make sure click track is recalculated if click features have changed           
            playbackContext.setDirty();
        }

        if (playbackContext.isDirty() && playbackState == State.PLAYBACK_PAUSED)
        {
            stop();
        }
    }

    // =====================================================================================
    // Private methods
    // =====================================================================================
    /**
     * Initialize the sequencer for our usage.
     */
    private void initSequencer()
    {
        Sequencer sequencer = JJazzMidiSystem.getInstance().getSequencer(this);
        sequencer.addMetaEventListener(this);
        int[] res = sequencer.addControllerEventListener(this, listenedControllers);
        if (res.length != listenedControllers.length)
        {
            LOGGER.severe(ERR_SequencerLimited());
        }
        sequencer.setTempoInBPM(MidiConst.SEQUENCER_REF_TEMPO);
    }

    /**
     * Sequencer was released, remove our listeners.
     */
    private void sequencerReleased()
    {
        // We released the sequencer, remove our listeners
        Sequencer sequencer = JJazzMidiSystem.getInstance().getSystemSequencer();
        sequencer.removeMetaEventListener(this);
        sequencer.removeControllerEventListener(this, listenedControllers);
    }

    /**
     * Check that we own or can own the sequencer lock.
     *
     * @throws MusicGenerationException
     */
    private void checkSequencerLock() throws MusicGenerationException
    {
        var jms = JJazzMidiSystem.getInstance();
        if (jms.getSequencerLock() != null && jms.getSequencerLock() != this)
        {
            LOGGER.warning("checkSequencerLock() can't access sequencer, current lock=" + jms.getSequencerLock().toString());
            throw new MusicGenerationException("Can't access sequencer");
        }
    }

    /**
     *
     * Set the sequencer and model position to the specified bar.
     * <p>
     * Take into account the possible precount bars.
     * <p>
     * @param fromBar Must be &gt;=0
     */
    private void setPosition(int fromBar)
    {
        long tick = 0;       // Default when fromBar==0 and click precount is true
        if (mgContext != null)
        {
            int relativeBar = fromBar - mgContext.getBarRange().from;
            if (relativeBar > 0 || !ClickManager.getInstance().isClickPrecountEnabled())
            {
                // No precount
                tick = playbackContext.songTickStart + mgContext.getRelativeTick(new Position(relativeBar, 0));
            }
        }
        sequencer.setTickPosition(tick);
        setCurrentBeatPosition(fromBar, 0);
    }

    /**
     *
     * @param insMix
     * @param mapRvTrack The map which provides the track index corresponding to each rhythmvoice.
     */
    private void updateTrackMuteState(InstrumentMix insMix, HashMap<RhythmVoice, Integer> mapRvTrack)
    {
        boolean b = insMix.isMute();
        RhythmVoice rv = mgContext.getMidiMix().geRhythmVoice(insMix);
        if (rv instanceof UserChannelRvKey)
        {
            return;
        }
        Integer trackIndex = mapRvTrack.get(rv);
        if (trackIndex != null)
        {
            sequencer.setTrackMute(trackIndex, b);
            if (sequencer.getTrackMute(trackIndex) != b)
            {
                LOGGER.log(Level.SEVERE, "updateTrackMuteState() can''t mute on/off track number: {0} mute={1} insMix={2}", new Object[]
                {
                    trackIndex, b, insMix
                });
            }
        } else
        {
            // Might be null if mapRvTrack was reset because of a MidiMix change and sequence has not been rebuilt yet.
            // Also if multi-song and play with a context on only 1 rhythm.
        }
    }

    private void fireBeatChanged(Position oldPos, Position newPos)
    {
        for (PlaybackListener pl : playbackListeners.toArray(new PlaybackListener[0]))
        {
            pl.beatChanged(oldPos, newPos);
        }
    }

    private void fireBarChanged(int oldBar, int newBar)
    {
        for (PlaybackListener pl : playbackListeners.toArray(new PlaybackListener[0]))
        {
            pl.barChanged(oldBar, newBar);
        }
    }

    private void fireMidiActivity(int channel, long tick)
    {
        for (PlaybackListener pl : playbackListeners.toArray(new PlaybackListener[0]))
        {
            pl.midiActivity(channel, tick);
        }
    }

    /**
     * Start the sequencer with the bug fix (tempo reset at 120 upon each start).
     */
    private void seqStart()
    {
        Sequencer sequencer = JJazzMidiSystem.getInstance().getSequencer(this);
        if (sequencer != null)
        {
            sequencer.start();

            // JDK -11 BUG: start() resets tempo at 120 !
            sequencer.setTempoInBPM(MidiConst.SEQUENCER_REF_TEMPO);
        } else
        {
            LOGGER.info("seqStart() can't get sequencer. lock=" + JJazzMidiSystem.getInstance().getSequencerLock());
        }

    }

    private void setCurrentBeatPosition(int bar, float beat)
    {
        Position oldPos = new Position(currentBeatPosition);
        currentBeatPosition.setBar(bar);
        currentBeatPosition.setBeat(beat);
        fireBeatChanged(oldPos, new Position(currentBeatPosition));
        if (beat == 0)
        {
            fireBarChanged(oldPos.getBar(), bar);
        }
    }

    private void songTempoChanged(float tempoInBPM)
    {
        songTempoFactor = tempoInBPM / MidiConst.SEQUENCER_REF_TEMPO;
        updateTempoFactor();
    }

    /**
     * Update the tempo factor of the sequencer.
     * <p>
     * Depends on songPartTempoFactor and songTempoFactor.<p>
     * Sequencer tempo must always be MidiConst.SEQUENCER_REF_TEMPO.
     *
     * @param bpm
     */
    private void updateTempoFactor()
    {
        // Recommended way instead of setTempoInBpm() which cause problems when playback is looped
        float f = songPartTempoFactor * songTempoFactor;
        sequencer.setTempoFactor(f);
    }

    private void checkMidi() throws MusicGenerationException
    {
        if (JJazzMidiSystem.getInstance().getDefaultOutDevice() == null)
        {
            throw new MusicGenerationException("No MIDI Out device set. Go to menu Tools/Options/Midi and select a Midi device.");
        }
    }

    private void checkPlaybackNotStarted() throws MusicGenerationException
    {
        if (playbackState == State.PLAYBACK_STARTED)
        {
            throw new MusicGenerationException("A song is already playing.");
        }
    }

    /**
     * The playback data associated to a single version of a song.
     */
    private class PlaybackContext
    {

        MusicGenerationContext context;
        /**
         * The generated sequence.
         */
        Sequence sequence;
        /**
         * The position of each natural beat.
         */
        List<Position> naturalBeatPositions;
        int clickTrackId;
        int precountTrackId;
        long songTickStart;
        long songTickEnd;
        int controlTrackId;
        private boolean dirty;
        MusicGenerator.PostProcessor[] postProcessors;

        /**
         * The sequence track id (index) for each rhythm voice, for the given context.
         * <p>
         * If a song uses rhythms R1 and R2 and context is only on R2 bars, then the map only contains R2 rhythm voices and track id.
         */
        private HashMap<RhythmVoice, Integer> mapRvTrackId;

        /**
         * Create a "dirty" object (needs to be updated) and build the sequence.
         *
         * @param context
         * @param MusicGenerator.PostProcessor[] Optional postprocessors
         */
        private PlaybackContext(MusicGenerationContext context, MusicGenerator.PostProcessor... postProcessors) throws MusicGenerationException
        {
            if (context == null)
            {
                throw new NullPointerException("context");
            }
            this.context = context;
            dirty = true;
            this.postProcessors = postProcessors;

            buildSequence();
        }

        /**
         * Prepare the sequencer to play the specified song.
         * <p>
         * Create the sequence and load it in the sequencer. Store all the other related sequence-dependent data in this object. Object is
         * now "clean".
         *
         * @param song
         * @throws MusicGenerationException If problem occurs when creating the sequence.
         */
        final void buildSequence() throws MusicGenerationException
        {
            try
            {
                // Build the sequence
                MidiSequenceBuilder seqBuilder = new MidiSequenceBuilder(context, postProcessors);
                sequence = seqBuilder.buildSequence(false);                  // Can raise MusicGenerationException
                if (sequence == null)
                {
                    // If unexpected error, assertion error etc.
                    throw new MusicGenerationException("Unexpected error while building sequence. Consult log for details.");
                }

                mapRvTrackId = seqBuilder.getRvTrackIdMap();                 // Used to identify a RhythmVoice's track

                // Add the control track
                ControlTrackBuilder ctm = new ControlTrackBuilder(context);
                controlTrackId = ctm.addControlTrack(sequence);
                naturalBeatPositions = ctm.getNaturalBeatPositions();

                // Add the click track
                clickTrackId = prepareClickTrack(sequence, context);

                // Add the click precount track - this must be done last because it will shift all song events
                songTickStart = preparePrecountClickTrack(sequence, context);
                precountTrackId = sequence.getTracks().length - 1;

                // Update the sequence if rerouting needed
                rerouteDrumsChannels(sequence, context.getMidiMix());

                if (debugBuiltSequence)
                {
                    LOGGER.info("update() song=" + context.getSong().getName() + " sequence :");
                    LOGGER.info(MidiUtilities.toString(sequence));
                }
                // Can raise InvalidMidiDataException                                               
                sequencer.setSequence(sequence);

                // Update muted state for each track
                updateAllTracksMuteState(context.getMidiMix());
                sequencer.setTrackMute(controlTrackId, false);
                sequencer.setTrackMute(precountTrackId, false);
                sequencer.setTrackMute(clickTrackId, !isClickEnabled);

                // Set position and loop points
                sequencer.setLoopStartPoint(songTickStart);
                songTickEnd = (long) (songTickStart + mgContext.getBeatRange().size() * MidiConst.PPQ_RESOLUTION);
                sequencer.setLoopEndPoint(songTickEnd);
                dirty = false;
            } catch (MusicGenerationException | InvalidMidiDataException ex)
            {
                throw new MusicGenerationException(ex.getLocalizedMessage());
            }
        }

        private void updateAllTracksMuteState(MidiMix mm)
        {
            for (RhythmVoice rv : mm.getRhythmVoices())
            {
                if (!(rv instanceof UserChannelRvKey))
                {
                    InstrumentMix insMix = mm.getInstrumentMixFromKey(rv);
                    Integer trackId = mapRvTrackId.get(rv);
                    if (trackId != null)
                    {
                        sequencer.setTrackMute(trackId, insMix.isMute());
                    } else
                    {
                        // It can be null, e.g. if multi-rhythm song and context is only on one of the rhythms.
                    }
                }
            }
        }

        /**
         *
         * @param sequence
         * @param mm
         * @param sg
         * @return The track id
         */
        private int prepareClickTrack(Sequence sequence, MusicGenerationContext context)
        {
            // Add the click track
            ClickManager cm = ClickManager.getInstance();
            int trackId = cm.addClickTrack(sequence, context);

            // Send a Drums program change if Click channel is not used in the current MidiMix
            int clickChannel = ClickManager.getInstance().getPreferredClickChannel();
            if (context.getMidiMix().getInstrumentMixFromChannel(clickChannel) == null)
            {
//                Instrument ins = DefaultInstruments.getInstance().getInstrument(RvType.Drums);
//                JJazzMidiSystem jms = JJazzMidiSystem.getInstance();
//                jms.sendMidiMessagesOnJJazzMidiOut(ins.getMidiMessages(clickChannel));  // Might not send anything if default instrument is Void Instrument
            }
            return trackId;
        }

        /**
         *
         * @param sequence
         * @param mm
         * @param sg
         * @return The tick position of the start of the song.
         */
        private long preparePrecountClickTrack(Sequence sequence, MusicGenerationContext context)
        {
            // Add the click track
            ClickManager cm = ClickManager.getInstance();
            long tickPos = cm.addPreCountClickTrack(sequence, context);

            // Send a Drums program change if Click channel is not used in the current MidiMix
            int clickChannel = ClickManager.getInstance().getPreferredClickChannel();
            if (context.getMidiMix().getInstrumentMixFromChannel(clickChannel) == null)
            {
//                Instrument ins = DefaultInstruments.getInstance().getInstrument(RvType.Drums);
//                JJazzMidiSystem jms = JJazzMidiSystem.getInstance();
//                jms.sendMidiMessagesOnJJazzMidiOut(ins.getMidiMessages(clickChannel));  // Might not send anything if default instrument is Void Instrument                            
            }
            return tickPos;
        }

        private void rerouteDrumsChannels(Sequence seq, MidiMix mm)
        {
            List<Integer> toBeRerouted = mm.getDrumsReroutedChannels();
            MidiUtilities.rerouteShortMessages(seq, toBeRerouted, MidiConst.CHANNEL_DRUMS);
        }

        /**
         * Make sure resources are released.
         */
        void close()
        {
            if (sequence == null)
            {
                return;
            }
            Track[] tracks = sequence.getTracks();
            if (tracks != null)
            {
                for (Track track : tracks)
                {
                    sequence.deleteTrack(track);
                }
            }
        }

        /**
         * The context song has been modified, should call update().
         *
         * @return
         */
        boolean isDirty()
        {
            return dirty;
        }

        void setDirty()
        {
            dirty = true;
        }
    }

}<|MERGE_RESOLUTION|>--- conflicted
+++ resolved
@@ -58,18 +58,21 @@
 import org.jjazz.rhythmmusicgeneration.Phrase;
 import org.jjazz.rhythmmusicgeneration.spi.MusicGenerator;
 import org.jjazz.song.api.Song;
+import org.openide.util.Exceptions;
 import org.openide.util.NbBundle.Messages;
 
 /**
  * Control the music playback.
+ * <p>
+ * Acquire a lock on the JJazzMidiSystem sequencer when playing s song. Lock is released as soon as sequencer is not running.
  * <p>
  * Property changes are fired for:<br>
  * - start/pause/stop state changes<br>
  * - pre-playback : vetoable change, ie listeners can fire a PropertyVetoException to prevent playback to start<br>
  * - click and loop ON/OFF changes<br>
  * <p>
- * Use PlaybackListener to get notified of other events (bar/beat changes etc.) during playback. Note that PlaybackListeners will be
- * notified out of the Swing EDT.
+ * Use PlaybackListener to get notified of other events (bar/beat changes etc.) during playback. Note that PlaybackListeners will
+ * be notified out of the Swing EDT.
  * <p>
  */
 @Messages(
@@ -81,8 +84,8 @@
 
     public static final String PROP_PLAYBACK_STATE = "PropPlaybackState";
     /**
-     * This vetoable property is changed/fired just before starting playback and can be vetoed by vetoables listeners to cancel playback
-     * start.
+     * This vetoable property is changed/fired just before starting playback and can be vetoed by vetoables listeners to cancel
+     * playback start.
      * <p>
      * NewValue=MusicGenerationContext object.
      */
@@ -97,9 +100,10 @@
      */
     public enum State
     {
-        PLAYBACK_STOPPED,
-        PLAYBACK_PAUSED,
-        PLAYBACK_STARTED
+        DISABLED,
+        STOPPED,
+        PAUSED,
+        PLAYING
     }
     private static MusicController INSTANCE;
     /**
@@ -115,7 +119,7 @@
      */
     private MusicGenerator.PostProcessor[] postProcessors;
 
-    private State playbackState;
+    private State state;
     /**
      * The current beat position during playback.
      */
@@ -168,7 +172,7 @@
     private MusicController()
     {
         loopCount = 0;
-        playbackState = State.PLAYBACK_STOPPED;
+        state = State.DISABLED;
         isClickEnabled = false;
 
         // Listen to click settings changes
@@ -183,7 +187,7 @@
      * <p>
      * Stop the playback if it was on. Tempo is set to song's tempo.
      *
-     * @param context        Can be null.
+     * @param context Can be null.
      * @param postProcessors Optional PostProcessors to use when generating the backing track.
      * @throws org.jjazz.rhythm.api.MusicGenerationException
      */
@@ -237,13 +241,14 @@
      * Song is played from the beginning of the context range. Before playing the song, vetoable listeners are notified with a
      * PROPVETO_PRE_PLAYBACK property change.<p>
      *
+     *
      * @param fromBarIndex Play the song from this bar. Bar must be within the context's range.
      *
-     * @throws java.beans.PropertyVetoException If a vetoable listener vetoed the playback start. A listener who has already notified user
-     *                                          should throw an exception with a null message.
-     * @throws MusicGenerationException         If a problem occurred which prevents song playing: no Midi out, song is already playing,
-     *                                          rhythm music generation problem, sequencer not available, etc.
-     * @throws IllegalStateException            If context is null.
+     * @throws java.beans.PropertyVetoException If a vetoable listener vetoed the playback start. A listener who has already
+     * notified user should throw an exception with a null message.
+     * @throws MusicGenerationException If a problem occurred which prevents song playing: no Midi out, song is already playing,
+     * rhythm music generation problem, MusicController is disabled, etc.
+     * @throws IllegalStateException If context is null.
      *
      * @see #getPlayingSongCopy()
      */
@@ -260,7 +265,16 @@
 
 
         checkMidi();                // throws MusicGenerationException
-        checkPlaybackNotStarted();  // throws MusicGenerationException
+
+
+        // Check state
+        if (state == State.PLAYING)
+        {
+            throw new MusicGenerationException("A song is already playing.");
+        } else if (state == State.DISABLED)
+        {
+            throw new MusicGenerationException("Playback is disabled.");
+        }        
 
 
         // If we're here then playbackState = PAUSE or STOPPED
@@ -277,8 +291,8 @@
 
         // Get the sequencer and initialize it if required
         Sequencer sequencer;
+        checkSequencerLock();           // throws MusicGenerationException if can't access sequencer
         var jms = JJazzMidiSystem.getInstance();
-        checkSequencerLock();
         if (jms.getSequencerLock() == null)
         {
             // First use, initialize sequencer
@@ -303,74 +317,90 @@
         seqStart();
 
 
-        State old = this.getPlaybackState();
-        playbackState = State.PLAYBACK_STARTED;
-
-
-        pcs.firePropertyChange(PROP_PLAYBACK_STATE, old, playbackState);
+        State old = this.getState();
+        state = State.PLAYING;
+
+
+        pcs.firePropertyChange(PROP_PLAYBACK_STATE, old, state);
     }
 
     /**
      * Resume playback from the pause state.
      * <p>
-     * If played/paused song was modified, then resume() will just redirect to the play() method. If state is not PLAYBACK_PAUSED, nothing
+     * If played/paused song was modified, then resume() will just redirect to the play() method. If state is not PAUSED, nothing
      * is done.
      *
-     * @throws org.jjazz.rhythm.api.MusicGenerationException
+     * @throws org.jjazz.rhythm.api.MusicGenerationException For example if can't get sequencer lock.
      * @throws java.beans.PropertyVetoException
      */
     public void resume() throws MusicGenerationException, PropertyVetoException
     {
-        if (!playbackState.equals(State.PLAYBACK_PAUSED))
+        if (!state.equals(State.PAUSED))
         {
             return;
         }
+
+
         if (playbackContext.isDirty())
         {
             // Song was modified during playback, do play() instead
             play(mgContext.getBarRange().from);
             return;
         }
-        
-        aacheckSequencerLock();
+
+
+        checkSequencerLock();       // throws MusicGenerationException
+
 
         if (mgContext == null)
         {
             throw new IllegalStateException("context=" + mgContext);
         }
 
+
         checkMidi();                // throws MusicGenerationException
+
 
         // Check that all listeners are OK to resume playback
         vcs.fireVetoableChange(PROPVETO_PRE_PLAYBACK, null, mgContext.getSong());  // can raise PropertyVetoException
 
+
         // Let's go again
         seqStart();
 
-        State old = this.getPlaybackState();
-        playbackState = State.PLAYBACK_STARTED;
-
-        pcs.firePropertyChange(PROP_PLAYBACK_STATE, old, playbackState);
+
+        State old = this.getState();
+        state = State.PLAYING;
+        pcs.firePropertyChange(PROP_PLAYBACK_STATE, old, state);
 
     }
 
     /**
      * Stop the playback of the sequence if it was playing, and reset the position to the beginning of the sequence.
+     * <p>
+     * Release the sequencer lock.
      */
     public void stop()
     {
-        Sequencer sequencer = JJazzMidiSystem.getInstance().getSequencer(this);
-        if (sequencer != null)
-        {
+        if (state == State.STOPPED || state == State.DISABLED)
+        {
+            return;
+        } else if (state == State.PLAYING)
+        {
+            Sequencer sequencer = JJazzMidiSystem.getInstance().getSequencer(this);
+            assert sequencer != null : "sequencer lock=" + JJazzMidiSystem.getInstance().getSequencerLock();
             sequencer.stop();
-        } else
-        {
-            LOGGER.info("stop() can't get sequencer. lock=" + JJazzMidiSystem.getInstance().getSequencerLock());
-        }
+        }
+
+        JJazzMidiSystem.getInstance().releaseSequencer(this);
+
         songPartTempoFactor = 1;
-        State old = this.getPlaybackState();
-        playbackState = State.PLAYBACK_STOPPED;
-        pcs.firePropertyChange(PROP_PLAYBACK_STATE, old, playbackState);
+
+        State old = this.getState();
+        state = State.STOPPED;
+        pcs.firePropertyChange(PROP_PLAYBACK_STATE, old, state);
+
+
         // Position must be reset after the stop so that playback beat change tracking listeners are not reset upon stop
         int bar = mgContext != null ? mgContext.getBarRange().from : 0;
         setPosition(bar);
@@ -380,31 +410,33 @@
      * Stop the playback of the sequence and leave the position unchanged.
      * <p>
      * If played song was modified after playback started, then pause() will just redirect to the stop() method. If state is not
-     * PLAYBACK_STARTED, nothing is done.
+     * PLAYING, nothing is done.
      */
     public void pause()
     {
-        if (!playbackState.equals(State.PLAYBACK_STARTED))
+
+        if (!state.equals(State.PLAYING))
         {
             return;
         }
+
+
         if (playbackContext.isDirty())
         {
             // Song was modified during playback, pause() not allowed, do stop() instead
             stop();
             return;
         }
+
         Sequencer sequencer = JJazzMidiSystem.getInstance().getSequencer(this);
-        if (sequencer != null)
-        {
-            sequencer.stop();
-        } else
-        {
-            LOGGER.info("pause() can't get sequencer. lock=" + JJazzMidiSystem.getInstance().getSequencerLock());
-        }
-        State old = getPlaybackState();
-        playbackState = State.PLAYBACK_PAUSED;
-        pcs.firePropertyChange(PROP_PLAYBACK_STATE, old, playbackState);
+        assert sequencer != null : "sequencer lock=" + JJazzMidiSystem.getInstance().getSequencerLock();
+        sequencer.stop();
+
+        JJazzMidiSystem.getInstance().releaseSequencer(this);
+
+        State old = getState();
+        state = State.PAUSED;
+        pcs.firePropertyChange(PROP_PLAYBACK_STATE, old, state);
     }
 
     /**
@@ -432,11 +464,18 @@
         return currentBeatPosition;
     }
 
-    public State getPlaybackState()
-    {
-        return playbackState;
-    }
-
+    public State getState()
+    {
+        return state;
+    }
+
+    /**
+     * Enable the click or not.
+     * <p>
+     * Do nothing if can't get sequencer lock.
+     *
+     * @param b
+     */
     public void setClickEnabled(boolean b)
     {
         if (isClickEnabled == b)
@@ -444,19 +483,25 @@
             return;
         }
 
+        try
+        {
+            checkSequencerLock();
+        } catch (MusicGenerationException ex)
+        {
+            LOGGER.warning("setClickEnabled() can't access sequencer, current lock=" + JJazzMidiSystem.getInstance().getSequencerLock());
+            return;
+        }
+
+
         isClickEnabled = b;
 
+
         Sequencer sequencer = JJazzMidiSystem.getInstance().getSequencer(this);
-        if (sequencer != null)
-        {
-            if (sequencer.isRunning())
-            {
-                sequencer.setTrackMute(playbackContext.clickTrackId, !isClickEnabled);
-            }
-        } else
-        {
-            LOGGER.warning("setClickEnabled() can't get sequencer. lock=" + JJazzMidiSystem.getInstance().getSequencerLock());
-        }
+        if (sequencer.isRunning())
+        {
+            sequencer.setTrackMute(playbackContext.clickTrackId, !isClickEnabled);
+        }
+
 
         pcs.firePropertyChange(PROP_CLICK, !b, b);
     }
@@ -473,6 +518,8 @@
 
     /**
      * Set the loop count of the playback.
+     * <p>
+     * Do nothing if can't get sequencer lock.
      *
      * @param loopCount If 0, play the song once (no loop). Use Sequencer.LOOP_CONTINUOUSLY for endless loop.
      */
@@ -482,16 +529,22 @@
         {
             throw new IllegalArgumentException("loopCount=" + loopCount);
         }
+
+        try
+        {
+            checkSequencerLock();
+        } catch (MusicGenerationException ex)
+        {
+            LOGGER.warning("setLoopCount() can't access sequencer, current lock=" + JJazzMidiSystem.getInstance().getSequencerLock());
+            return;
+        }
+
         int old = this.loopCount;
         this.loopCount = loopCount;
+
         Sequencer sequencer = JJazzMidiSystem.getInstance().getSequencer(this);
-        if (sequencer != null)
-        {
-            sequencer.setLoopCount(loopCount);
-        } else
-        {
-            LOGGER.warning("setLoopCount() can't get sequencer. lock=" + JJazzMidiSystem.getInstance().getSequencerLock());
-        }
+        sequencer.setLoopCount(loopCount);
+
         pcs.firePropertyChange(PROP_LOOPCOUNT, old, this.loopCount);
     }
 
@@ -538,7 +591,8 @@
     /**
      * Listeners will be notified via the PROPVETO_PRE_PLAYBACK property change before a playback is started.
      * <p>
-     * The NewValue is a MusicGenerationContext object. Note that listener is responsible for informing the user if the change was vetoed.
+     * The NewValue is a MusicGenerationContext object. Note that listener is responsible for informing the user if the change was
+     * vetoed.
      *
      * @param listener
      */
@@ -555,19 +609,15 @@
     /**
      * Send a short sequence of Midi notes on specified channel.
      * <p>
-     * If fixPitch &lt; 0 then fixPitch is ignored: play a series of notes starting at 60+transpose. If fixPitch&gt;=0 then play a series of
-     * notes with same pitch=fixPitch.
+     * If fixPitch &lt; 0 then fixPitch is ignored: play a series of notes starting at 60+transpose. If fixPitch&gt;=0 then play a
+     * series of notes with same pitch=fixPitch.
      *
      * @param channel
-     * @param fixPitch  -1 means not used.
+     * @param fixPitch -1 means not used.
      * @param transpose Transposition value in semi-tons to be added to test notes. Ignored if fixPitch&gt;=0.
      * @param endAction Called when sequence is over. Can be null.
-<<<<<<< HEAD
      * @throws org.jjazz.rhythm.api.MusicGenerationException If a problem occurred. endAction.run() is called before throwing the
      * exception.
-=======
-     * @throws org.jjazz.rhythm.api.MusicGenerationException If a problem occurred. endAction.run() is called before throwing the exception.
->>>>>>> 37212183
      */
     public void playTestNotes(int channel, int fixPitch, int transpose, final Runnable endAction) throws MusicGenerationException
     {
@@ -588,12 +638,8 @@
      *
      * @param p
      * @param endAction Called when sequence is over. Can be null.
-<<<<<<< HEAD
      * @throws org.jjazz.rhythm.api.MusicGenerationException If a problem occurred. endAction.run() is called before throwing the
      * exception.
-=======
-     * @throws org.jjazz.rhythm.api.MusicGenerationException If a problem occurred. endAction.run() is called before throwing the exception.
->>>>>>> 37212183
      */
     public void playTestNotes(Phrase p, final Runnable endAction) throws MusicGenerationException
     {
@@ -604,7 +650,7 @@
         try
         {
             checkMidi();
-            checkPlaybackNotStarted();
+            checkState();
         } catch (MusicGenerationException ex)
         {
             if (endAction != null)
@@ -755,17 +801,27 @@
                 {
                     // We just acquired the sequencer
                     initSequencer();
+                    State old = getState();
+                    assert old == State.DISABLED : "old=" + old;
+                    state = State.STOPPED;
+                    pcs.firePropertyChange(PROP_PLAYBACK_STATE, old, state);
+
                 } else if (e.getOldValue() == this)
                 {
                     // We released the sequencer
-                    sequencerReleased();
+                    // Do nothing
                 } else if (e.getNewValue() != null)
                 {
                     // Another user acquired the sequencer
-                    // If it was paused, switch to stopped state
-                    State old = getPlaybackState();
-                    playbackState = State.PLAYBACK_PAUSED;
-                    pcs.firePropertyChange(PROP_PLAYBACK_STATE, old, playbackState);
+
+                    // We don't have the lock anymore use getSystemSequencer()
+                    Sequencer sequencer = JJazzMidiSystem.getInstance().getSystemSequencer();
+                    releaseSequencer(sequencer);
+
+                    // We are disabled now
+                    State old = getState();
+                    state = State.DISABLED;
+                    pcs.firePropertyChange(PROP_PLAYBACK_STATE, old, state);
                 }
             }
         }
@@ -824,7 +880,7 @@
             playbackContext.setDirty();
         }
 
-        if (playbackContext.isDirty() && playbackState == State.PLAYBACK_PAUSED)
+        if (playbackContext.isDirty() && state == State.PAUSED)
         {
             stop();
         }
@@ -849,12 +905,11 @@
     }
 
     /**
-     * Sequencer was released, remove our listeners.
-     */
-    private void sequencerReleased()
-    {
-        // We released the sequencer, remove our listeners
-        Sequencer sequencer = JJazzMidiSystem.getInstance().getSystemSequencer();
+     * Remove our listeners.
+     */
+    private void releaseSequencer(Sequencer sequencer)
+    {
+        // We released the sequencer, remove our listeners       
         sequencer.removeMetaEventListener(this);
         sequencer.removeControllerEventListener(this, listenedControllers);
     }
@@ -869,7 +924,6 @@
         var jms = JJazzMidiSystem.getInstance();
         if (jms.getSequencerLock() != null && jms.getSequencerLock() != this)
         {
-            LOGGER.warning("checkSequencerLock() can't access sequencer, current lock=" + jms.getSequencerLock().toString());
             throw new MusicGenerationException("Can't access sequencer");
         }
     }
@@ -894,11 +948,20 @@
                 tick = playbackContext.songTickStart + mgContext.getRelativeTick(new Position(relativeBar, 0));
             }
         }
-        sequencer.setTickPosition(tick);
+
+        Sequencer sequencer = JJazzMidiSystem.getInstance().getSequencer(this);
+        if (sequencer != null)
+        {
+            sequencer.setTickPosition(tick);
+        }
+
         setCurrentBeatPosition(fromBar, 0);
     }
 
     /**
+     * Update the muted tracks
+     * <p>
+     * Do nothing if can't access sequencer lock.
      *
      * @param insMix
      * @param mapRvTrack The map which provides the track index corresponding to each rhythmvoice.
@@ -1010,14 +1073,6 @@
         if (JJazzMidiSystem.getInstance().getDefaultOutDevice() == null)
         {
             throw new MusicGenerationException("No MIDI Out device set. Go to menu Tools/Options/Midi and select a Midi device.");
-        }
-    }
-
-    private void checkPlaybackNotStarted() throws MusicGenerationException
-    {
-        if (playbackState == State.PLAYBACK_STARTED)
-        {
-            throw new MusicGenerationException("A song is already playing.");
         }
     }
 
@@ -1047,7 +1102,8 @@
         /**
          * The sequence track id (index) for each rhythm voice, for the given context.
          * <p>
-         * If a song uses rhythms R1 and R2 and context is only on R2 bars, then the map only contains R2 rhythm voices and track id.
+         * If a song uses rhythms R1 and R2 and context is only on R2 bars, then the map only contains R2 rhythm voices and track
+         * id.
          */
         private HashMap<RhythmVoice, Integer> mapRvTrackId;
 
@@ -1073,8 +1129,8 @@
         /**
          * Prepare the sequencer to play the specified song.
          * <p>
-         * Create the sequence and load it in the sequencer. Store all the other related sequence-dependent data in this object. Object is
-         * now "clean".
+         * Create the sequence and load it in the sequencer. Store all the other related sequence-dependent data in this object.
+         * Object is now "clean".
          *
          * @param song
          * @throws MusicGenerationException If problem occurs when creating the sequence.
@@ -1083,6 +1139,10 @@
         {
             try
             {
+                checkSequencerLock();       // Possible MusicGenerationException
+                Sequencer sequencer = JJazzMidiSystem.getInstance().getSequencer(MusicController.this);
+
+
                 // Build the sequence
                 MidiSequenceBuilder seqBuilder = new MidiSequenceBuilder(context, postProcessors);
                 sequence = seqBuilder.buildSequence(false);                  // Can raise MusicGenerationException
@@ -1136,6 +1196,9 @@
 
         private void updateAllTracksMuteState(MidiMix mm)
         {
+            Sequencer sequencer = JJazzMidiSystem.getInstance().getSequencer(MusicController.this);
+            assert sequencer != null : "sequencer lock=" + JJazzMidiSystem.getInstance().getSequencerLock();
+
             for (RhythmVoice rv : mm.getRhythmVoices())
             {
                 if (!(rv instanceof UserChannelRvKey))
