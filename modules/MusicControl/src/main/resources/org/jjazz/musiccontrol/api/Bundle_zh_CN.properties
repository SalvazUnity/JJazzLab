--- conflicted
+++ resolved
@@ -8,9 +8,5 @@
 CTL_MidiSequenceWritten=写入 {0} 的 Midi 序列
 # {0} cause
 MidiExportProblem:导出 Midi 时出现问题：{0}
-<<<<<<< HEAD
-
-=======
->>>>>>> 7831df3f
 
 
