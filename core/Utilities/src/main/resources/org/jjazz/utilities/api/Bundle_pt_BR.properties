--- conflicted
+++ resolved
@@ -1,8 +1,4 @@
 ErrNoExternalCommand=Impossível executar um comando externo neste sistema.
-<<<<<<< HEAD
-CTL_CL_ConfirmClose=OK fechar esta música sem salvar alterações?
-=======
 CTL_CL_ConfirmClose=OK fechar esta música sem salvar alterações?
 # {0} - file name, {1} - message
 ErrorLoadingSongFile=Error loading song file {0}\: {1}
->>>>>>> 265e8546
