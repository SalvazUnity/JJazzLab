ErrNoExternalCommand=Impossibile eseguire un comando esterno su questo sistema.
CTL_CL_ConfirmClose=Vuoi chiudere questo brano senza salvare le modifiche?
<<<<<<< HEAD
=======
# {0} - file name, {1} - message
ErrorLoadingSongFile=Errore nel caricare il file del brano {0}\: {1}
>>>>>>> 265e8546
<|MERGE_RESOLUTION|>--- conflicted
+++ resolved
@@ -1,7 +1,4 @@
 ErrNoExternalCommand=Impossibile eseguire un comando esterno su questo sistema.
 CTL_CL_ConfirmClose=Vuoi chiudere questo brano senza salvare le modifiche?
-<<<<<<< HEAD
-=======
 # {0} - file name, {1} - message
-ErrorLoadingSongFile=Errore nel caricare il file del brano {0}\: {1}
->>>>>>> 265e8546
+ErrorLoadingSongFile=Errore nel caricare il file del brano {0}\: {1}