--- conflicted
+++ resolved
@@ -1,10 +1,6 @@
 # Localizable
 OpenIDE-Module-Name=RhythmMusicGeneration
-<<<<<<< HEAD
-PREPARING_MUSIC=正在准备音乐……
-=======
 PREPARING_MUSIC=正在准备音乐...
->>>>>>> 265e8546
 # {0} - section name
 # {1} - bar index
 ERR_MissingChordSymbolAtSection=错误 - 小节 {1} 处的第 {0} 节缺少起始和弦符号
