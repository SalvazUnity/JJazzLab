# Localizable
OpenIDE-Module-Name=RhythmMusicGeneration
<<<<<<< HEAD
PREPARING_MUSIC=Génération de la musique...
=======
PREPARING_MUSIC=Préparation de la musique...
>>>>>>> 265e8546
# {0} - section name
# {1} - bar index
ERR_MissingChordSymbolAtSection=ERREUR - il manque un accord au début de la section {0} à la mesure {1}
ERR_ChordSymbolPositionConflict=ERREUR - 2 accords ne peuvent avoir la même position \: 
ERR_InvalidNotePosition=Position de la note {0} invalide pour le rythme {1}
ERR_NothingToPlay=ERREUR - Rien à jouer<|MERGE_RESOLUTION|>--- conflicted
+++ resolved
@@ -1,10 +1,6 @@
 # Localizable
 OpenIDE-Module-Name=RhythmMusicGeneration
-<<<<<<< HEAD
-PREPARING_MUSIC=Génération de la musique...
-=======
 PREPARING_MUSIC=Préparation de la musique...
->>>>>>> 265e8546
 # {0} - section name
 # {1} - bar index
 ERR_MissingChordSymbolAtSection=ERREUR - il manque un accord au début de la section {0} à la mesure {1}
