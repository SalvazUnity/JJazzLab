<<<<<<< HEAD
ERR_CantOverwrite=Não é possível substituir {0}
ERR_NotEnoughChannels=Não há suficientes canais Midi disponíveis
ERR_ProblemSavingMixFile=Problema ao salvar arquivo de mix da música {0}
OpenIDE-Module-Name=MidiMix
=======
LoadedSongMix=Loaded song mix file {0}
LoadedRhythmMix=Loaded rhythm mix file {0}
ERR_CantOverwrite=Não é possível substituir {0}
ERR_NotEnoughChannels=Não há suficientes canais Midi disponíveis
ERR_ProblemSavingMixFile=Problema ao salvar arquivo de mix da música {0}
>>>>>>> 265e8546
<|MERGE_RESOLUTION|>--- conflicted
+++ resolved
@@ -1,12 +1,5 @@
-<<<<<<< HEAD
-ERR_CantOverwrite=Não é possível substituir {0}
-ERR_NotEnoughChannels=Não há suficientes canais Midi disponíveis
-ERR_ProblemSavingMixFile=Problema ao salvar arquivo de mix da música {0}
-OpenIDE-Module-Name=MidiMix
-=======
 LoadedSongMix=Loaded song mix file {0}
 LoadedRhythmMix=Loaded rhythm mix file {0}
 ERR_CantOverwrite=Não é possível substituir {0}
 ERR_NotEnoughChannels=Não há suficientes canais Midi disponíveis
 ERR_ProblemSavingMixFile=Problema ao salvar arquivo de mix da música {0}
->>>>>>> 265e8546
