<<<<<<< HEAD
ERR_CantOverwrite=No se puede sobrescribir {0}
ERR_NotEnoughChannels=No hay suficientes canales Midi disponibles
ERR_ProblemSavingMixFile=Error al guardar el archivo de mezcla de la música {0}
OpenIDE-Module-Name=MidiMix
=======
LoadedSongMix=Loaded song mix file {0}
LoadedRhythmMix=Loaded rhythm mix file {0}
ERR_CantOverwrite=No se puede sobrescribir {0}
ERR_NotEnoughChannels=No hay suficientes canales Midi disponibles
ERR_ProblemSavingMixFile=Error al guardar el archivo de mezcla de la música {0}
>>>>>>> 265e8546
<|MERGE_RESOLUTION|>--- conflicted
+++ resolved
@@ -1,12 +1,5 @@
-<<<<<<< HEAD
-ERR_CantOverwrite=No se puede sobrescribir {0}
-ERR_NotEnoughChannels=No hay suficientes canales Midi disponibles
-ERR_ProblemSavingMixFile=Error al guardar el archivo de mezcla de la música {0}
-OpenIDE-Module-Name=MidiMix
-=======
 LoadedSongMix=Loaded song mix file {0}
 LoadedRhythmMix=Loaded rhythm mix file {0}
 ERR_CantOverwrite=No se puede sobrescribir {0}
 ERR_NotEnoughChannels=No hay suficientes canales Midi disponibles
 ERR_ProblemSavingMixFile=Error al guardar el archivo de mezcla de la música {0}
->>>>>>> 265e8546
