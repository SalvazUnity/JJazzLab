--- conflicted
+++ resolved
@@ -1,12 +1,5 @@
-<<<<<<< HEAD
-ERR_CantOverwrite=Impossibile sovrascrivere {0}
-ERR_NotEnoughChannels=I canali Midi disponibili non sono sufficienti
-ERR_ProblemSavingMixFile=Problema nel salvataggio del file mix del brano {0}
-OpenIDE-Module-Name=MidiMix
-=======
 LoadedSongMix=Caricato file mix del brano {0}
 LoadedRhythmMix=Caricato file mix del ritmo {0}
 ERR_CantOverwrite=Impossibile sovrascrivere {0}
 ERR_NotEnoughChannels=I canali Midi disponibili non sono sufficienti
-ERR_ProblemSavingMixFile=Problema nel salvataggio del file mix del brano {0}
->>>>>>> 265e8546
+ERR_ProblemSavingMixFile=Problema nel salvataggio del file mix del brano {0}