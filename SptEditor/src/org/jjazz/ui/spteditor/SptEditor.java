<<<<<<< HEAD
/*
 *  DO NOT ALTER OR REMOVE COPYRIGHT NOTICES OR THIS HEADER.
 * 
 *  Copyright @2019 Jerome Lelasseux. All rights reserved.
 *
 *  This file is part of the JJazzLabX software.
 *   
 *  JJazzLabX is free software: you can redistribute it and/or modify
 *  it under the terms of the Lesser GNU General Public License (LGPLv3) 
 *  as published by the Free Software Foundation, either version 3 of the License, 
 *  or (at your option) any later version.
 *
 *  JJazzLabX is distributed in the hope that it will be useful,
 *  but WITHOUT ANY WARRANTY; without even the implied warranty of
 *  MERCHANTABILITY or FITNESS FOR A PARTICULAR PURPOSE.  See the
 *  GNU Lesser General Public License for more details.
 * 
 *  You should have received a copy of the GNU Lesser General Public License
 *  along with JJazzLabX.  If not, see <https://www.gnu.org/licenses/>
 * 
 *  Contributor(s): 
 */
package org.jjazz.ui.spteditor;

import org.jjazz.ui.spteditor.api.RpEditor;
import java.awt.Component;
import java.awt.Dimension;
import java.awt.event.ActionEvent;
import java.beans.PropertyChangeEvent;
import java.beans.PropertyChangeListener;
import java.util.ArrayList;
import java.util.Collection;
import java.util.Iterator;
import java.util.List;
import java.util.logging.Level;
import java.util.logging.Logger;
import javax.swing.AbstractAction;
import javax.swing.BorderFactory;
import javax.swing.JPanel;
import org.jjazz.leadsheet.chordleadsheet.api.Section;
import org.jjazz.rhythm.api.Rhythm;
import org.jjazz.rhythm.parameters.RhythmParameter;
import org.jjazz.songstructure.api.SongPartParameter;
import org.jjazz.ui.ss_editor.api.SS_Editor;
import org.jjazz.song.api.Song;
import org.jjazz.ui.ss_editor.actions.EditRhythm;
import org.jjazz.ui.spteditor.api.SptEditorSettings;
import org.openide.util.Lookup;
import org.openide.util.LookupEvent;
import org.openide.util.LookupListener;
import org.openide.util.Utilities;
import org.openide.util.WeakListeners;
import org.jjazz.undomanager.JJazzUndoManager;
import org.jjazz.undomanager.JJazzUndoManagerFinder;
import org.jjazz.ui.ss_editor.api.SS_EditorTopComponent;
import org.jjazz.ui.spteditor.spi.RpEditorFactory;
import org.openide.util.lookup.AbstractLookup;
import org.openide.util.lookup.InstanceContent;
import org.jjazz.songstructure.api.SongPart;
import org.jjazz.ui.spteditor.api.SptEditorTopComponent;
import org.jjazz.util.ResUtil;

/**
 * Edit one or more selected SongParts.
 * <p>
 * Lookup contains:<br>
 * - edited SongStructure<br>
 * - edited Song (container of the SongStructure if there is one)<br>
 */
public class SptEditor extends JPanel implements PropertyChangeListener
{

    private Lookup.Result<SongPartParameter> sptpLkpResult;
    private LookupListener sptpLkpListener;
    private Lookup.Result<SongPart> sptLkpResult;
    private LookupListener sptLkpListener;
    private Lookup.Result<Song> songLkpResult;
    private LookupListener songLkpListener;
    private Lookup lookup;
    private InstanceContent instanceContent;
    /**
     * The songparts currently edited by this editor.
     */
    private List<SongPart> songParts;
    private Rhythm previousRhythm;
    private Song songModel;
    private SS_Editor rlEditor;
    private SptEditorSettings settings;
    private SptEditorTopComponent tcContainer;

    private static final Logger LOGGER = Logger.getLogger(SptEditor.class.getSimpleName());

    public SptEditor(SptEditorTopComponent tc)
    {
        tcContainer = tc;
        songParts = new ArrayList<>();

        // Listen to settings change
        settings = SptEditorSettings.getDefault();
        settings.addPropertyChangeListener(this);

        // UI initialization
        initComponents();

        org.jjazz.ui.utilities.Utilities.installSelectAllWhenFocused(tf_name);
        org.jjazz.ui.utilities.Utilities.installPrintableAsciiKeyTrap(tf_name);

        setEditorEnabled(false);

        sptpLkpListener = new LookupListener()
        {
            @Override
            public void resultChanged(LookupEvent le)
            {
                sptpPresenceChanged();
            }
        };
        sptLkpListener = new LookupListener()
        {
            @Override
            public void resultChanged(LookupEvent le)
            {
                sptPresenceChanged();
            }
        };
        songLkpListener = new LookupListener()
        {
            @Override
            public void resultChanged(LookupEvent le)
            {
                songPresenceChanged();
            }
        };

        // Our general lookup : store our action map, the edited song and songStructure and the edited songparts.
        instanceContent = new InstanceContent();
        instanceContent.add(getActionMap());
        lookup = new AbstractLookup(instanceContent);

        // Listen to Song presence in the global context    
        Lookup context = Utilities.actionsGlobalContext();
        songLkpResult = context.lookupResult(Song.class);
        songLkpResult.addLookupListener(WeakListeners.create(LookupListener.class, songLkpListener, songLkpResult));
        songPresenceChanged();
    }

    public void cleanup()
    {
        settings.removePropertyChangeListener(this);
        if (songModel != null)
        {
            resetModel();
        }
        songLkpListener = null;
        sptLkpListener = null;
        sptpLkpListener = null;
    }

    public Lookup getLookup()
    {
        return this.lookup;
    }

    public JJazzUndoManager getUndoManager()
    {
        return songParts.isEmpty() ? null : JJazzUndoManagerFinder.getDefault().get(songParts.get(0).getContainer());
    }

    /**
     * This method is called from within the constructor to initialize the form. WARNING: Do NOT modify this code. The content of
     * this method is always regenerated by the Form Editor.
     */
    @SuppressWarnings("unchecked")
    // <editor-fold defaultstate="collapsed" desc="Generated Code">//GEN-BEGIN:initComponents
    private void initComponents()
    {

        panel_RhythmParameters = new javax.swing.JPanel();
        tf_name = new javax.swing.JTextField();
        tf_name.setFont(settings.getNameFont());
        btn_Rhythm = new javax.swing.JButton();
        lbl_ParentSection = new javax.swing.JLabel();

        panel_RhythmParameters.setLayout(new javax.swing.BoxLayout(panel_RhythmParameters, javax.swing.BoxLayout.Y_AXIS));

        tf_name.setText("Name"); // NOI18N
        tf_name.setToolTipText(org.openide.util.NbBundle.getMessage(SptEditor.class, "SptEditor.tf_name.toolTipText")); // NOI18N
        tf_name.addActionListener(new java.awt.event.ActionListener()
        {
            public void actionPerformed(java.awt.event.ActionEvent evt)
            {
                tf_nameActionPerformed(evt);
            }
        });

        org.openide.awt.Mnemonics.setLocalizedText(btn_Rhythm, "Rhythm"); // NOI18N
        btn_Rhythm.setToolTipText(org.openide.util.NbBundle.getMessage(SptEditor.class, "SptEditor.btn_Rhythm.toolTipText")); // NOI18N
        btn_Rhythm.addActionListener(new java.awt.event.ActionListener()
        {
            public void actionPerformed(java.awt.event.ActionEvent evt)
            {
                btn_RhythmActionPerformed(evt);
            }
        });

        lbl_ParentSection.setFont(lbl_ParentSection.getFont().deriveFont(lbl_ParentSection.getFont().getSize()-2f));
        lbl_ParentSection.setHorizontalAlignment(javax.swing.SwingConstants.RIGHT);
        org.openide.awt.Mnemonics.setLocalizedText(lbl_ParentSection, "A (4/4)"); // NOI18N
        lbl_ParentSection.setToolTipText(org.openide.util.NbBundle.getMessage(SptEditor.class, "SptEditor.lbl_ParentSection.toolTipText")); // NOI18N

        javax.swing.GroupLayout layout = new javax.swing.GroupLayout(this);
        this.setLayout(layout);
        layout.setHorizontalGroup(
            layout.createParallelGroup(javax.swing.GroupLayout.Alignment.LEADING)
            .addGroup(layout.createSequentialGroup()
                .addContainerGap()
                .addGroup(layout.createParallelGroup(javax.swing.GroupLayout.Alignment.LEADING)
                    .addComponent(lbl_ParentSection, javax.swing.GroupLayout.DEFAULT_SIZE, javax.swing.GroupLayout.DEFAULT_SIZE, Short.MAX_VALUE)
                    .addComponent(tf_name, javax.swing.GroupLayout.Alignment.TRAILING)
                    .addComponent(panel_RhythmParameters, javax.swing.GroupLayout.Alignment.TRAILING, javax.swing.GroupLayout.DEFAULT_SIZE, javax.swing.GroupLayout.DEFAULT_SIZE, Short.MAX_VALUE)
                    .addComponent(btn_Rhythm, javax.swing.GroupLayout.Alignment.TRAILING, javax.swing.GroupLayout.DEFAULT_SIZE, 164, Short.MAX_VALUE))
                .addContainerGap())
        );
        layout.setVerticalGroup(
            layout.createParallelGroup(javax.swing.GroupLayout.Alignment.LEADING)
            .addGroup(layout.createSequentialGroup()
                .addContainerGap()
                .addComponent(tf_name, javax.swing.GroupLayout.PREFERRED_SIZE, javax.swing.GroupLayout.DEFAULT_SIZE, javax.swing.GroupLayout.PREFERRED_SIZE)
                .addPreferredGap(javax.swing.LayoutStyle.ComponentPlacement.RELATED)
                .addComponent(lbl_ParentSection, javax.swing.GroupLayout.PREFERRED_SIZE, 13, javax.swing.GroupLayout.PREFERRED_SIZE)
                .addPreferredGap(javax.swing.LayoutStyle.ComponentPlacement.UNRELATED)
                .addComponent(btn_Rhythm, javax.swing.GroupLayout.PREFERRED_SIZE, 23, javax.swing.GroupLayout.PREFERRED_SIZE)
                .addGap(18, 18, 18)
                .addComponent(panel_RhythmParameters, javax.swing.GroupLayout.DEFAULT_SIZE, 168, Short.MAX_VALUE)
                .addContainerGap())
        );
    }// </editor-fold>//GEN-END:initComponents

    private void tf_nameActionPerformed(java.awt.event.ActionEvent evt)//GEN-FIRST:event_tf_nameActionPerformed
    {//GEN-HEADEREND:event_tf_nameActionPerformed

        String name = tf_name.getText().trim();
        if (!name.isEmpty())
        {
            getUndoManager().startCEdit(ResUtil.getString(getClass(), "CTL_ChangeSptName"));
            songModel.getSongStructure().setSongPartsName(songParts, name);
            getUndoManager().endCEdit(ResUtil.getString(getClass(), "CTL_ChangeSptName"));
        }

    }//GEN-LAST:event_tf_nameActionPerformed

    private void btn_RhythmActionPerformed(java.awt.event.ActionEvent evt)//GEN-FIRST:event_btn_RhythmActionPerformed
    {//GEN-HEADEREND:event_btn_RhythmActionPerformed

        EditRhythm.changeRhythm(songParts);
    }//GEN-LAST:event_btn_RhythmActionPerformed

    // Variables declaration - do not modify//GEN-BEGIN:variables
    private javax.swing.JButton btn_Rhythm;
    private javax.swing.JLabel lbl_ParentSection;
    private javax.swing.JPanel panel_RhythmParameters;
    private javax.swing.JTextField tf_name;
    // End of variables declaration//GEN-END:variables

    @Override
    public String toString()
    {
        return "SptEditor";
    }

    //-----------------------------------------------------------------------
    // Implementation of the PropertiesListener interface
    //-----------------------------------------------------------------------
    @SuppressWarnings(
            {
                "unchecked", "rawtypes"
            })
    @Override
    public void propertyChange(PropertyChangeEvent e)
    {
        LOGGER.fine("propertyChange() e=" + e);   //NOI18N
        if (e.getSource() == settings)
        {
            tf_name.setFont(settings.getNameFont());
        } else if (e.getSource() instanceof RpEditor)
        {
            // User has modified a value using our editor
            if (e.getPropertyName() == RpEditor.PROP_RPVALUE)
            {
                RpEditor rpe = (RpEditor) e.getSource();
                RhythmParameter rp = rpe.getRpModel();
                Object newValue = e.getNewValue();
                for (SongPart spt : songParts.toArray(new SongPart[0]))
                {
                    Object value = spt.getRPValue(rp);
                    if (!value.equals(newValue))
                    {
                        getUndoManager().startCEdit(ResUtil.getString(getClass(), "CTL_SetRpValue"));
                        songModel.getSongStructure().setRhythmParameterValue(spt, rp, newValue);
                        getUndoManager().endCEdit(ResUtil.getString(getClass(), "CTL_SetRpValue"));
                    }
                }
            }
        } else if (e.getSource() instanceof SongPart)
        {
            // A value was modified in the model
            SongPart spt = (SongPart) e.getSource();
            if (!songParts.contains(spt))
            {
                throw new IllegalStateException("spt=" + spt + " songParts=" + songParts);   //NOI18N
            }
            if (e.getPropertyName() == SongPart.PROPERTY_NAME
                    || e.getPropertyName() == SongPart.PROPERTY_NB_BARS
                    || e.getPropertyName() == SongPart.PROPERTY_START_BAR_INDEX)
            {
                updateUIComponents();
            } else if (e.getPropertyName() == SongPart.PROPERTY_RP_VALUE)
            {
                if (spt == songParts.get(0))
                {
                    // If change if for the 1st spt, update the corresponding RpEditor
                    RhythmParameter rp = (RhythmParameter) e.getOldValue();
                    RpEditor rpe = getRpEditor(rp);
                    rpe.setRpValue(e.getNewValue(), false);
                }
                updateUIComponents();
            }
        } else if (e.getSource() == songModel)
        {
            if (e.getPropertyName() == Song.PROP_CLOSED)
            {
                setEditorEnabled(false);
                if (songModel != null)
                {
                    resetModel();
                }
            }
        }
    }

    // ------------------------------------------------------------------------------------
    // Private functions
    // ------------------------------------------------------------------------------------
    /**
     * Refresh the editor based on the selection (SongPart and SongPartParameters) found in the provided context.
     * <p>
     * Register the selected SongParts and call updateUIComponents().
     */
    private void refresh(Lookup context)
    {
        Collection<? extends SongPart> spts = context.lookupAll(SongPart.class);
        if (spts.isEmpty())
        {
            // Possible SongPartParameter selection
            Collection<? extends SongPartParameter> sptps = context.lookupAll(SongPartParameter.class);
            ArrayList<SongPart> spts2 = new ArrayList<>();
            // Get the list of SongParts corresponding to these RhythmParameters
            for (Iterator<? extends SongPartParameter> it = sptps.iterator(); it.hasNext();)
            {
                SongPartParameter sptp = it.next();
                spts2.add(sptp.getSpt());
            }
            spts = spts2;
        } else
        {
            // SongPart selection. Nothing to do
        }

        LOGGER.log(Level.FINE, "refresh() spts=" + spts);   //NOI18N

        // Unregister previous songParts
        for (SongPart spt : songParts)
        {
            spt.removePropertyChangeListener(this);
        }
        songParts.clear();

        // Update editor enabled status
        if (spts.isEmpty())
        {
            // No good, just disable the editor
            setEditorEnabled(false);
            updateTabName(songParts);
        } else
        {
            // Ok, register the songparts and update the editor
            for (SongPart spt : spts)
            {
                songParts.add(spt);
                spt.addPropertyChangeListener(this);
            }
            setEditorEnabled(true);
            updateUIComponents();
        }
    }

    private RpEditor getRpEditor(RhythmParameter<?> rp)
    {
        for (Component c : panel_RhythmParameters.getComponents())
        {
            RpEditor e = (RpEditor) c;
            if (e.getRpModel() == rp)
            {
                return e;
            }
        }
        return null;
    }

    /**
     * Called when SongPart presence changed in the lookup.
     */
    private void sptPresenceChanged()
    {
        LOGGER.log(Level.FINE, "sptPresenceChanged()");   //NOI18N
        refresh(rlEditor.getLookup());
    }

    /**
     * Called when SongPartParameter presence changed in the lookup.
     */
    private void sptpPresenceChanged()
    {
        LOGGER.log(Level.FINE, "sptpPresenceChanged()");   //NOI18N
        refresh(rlEditor.getLookup());
    }

    /**
     * Called when SongStructure presence changed in the lookup.
     * <p>
     * If a new song is detected, listen to the SS_Editor lookup selection changes.
     */
    private void songPresenceChanged()
    {
        LOGGER.log(Level.FINE, "songPresenceChanged()");   //NOI18N
        Song song = Utilities.actionsGlobalContext().lookup(Song.class);
        if (song == songModel || song == null)
        {
            // Do nothing
            return;
        }

        if (songModel != null)
        {
            resetModel();
        }

        songModel = song;
        songModel.addPropertyChangeListener(this); // Listen to closed events
        instanceContent.add(songModel);
        instanceContent.add(songModel.getChordLeadSheet());

        rlEditor = SS_EditorTopComponent.get(songModel.getSongStructure()).getSS_Editor();
        assert rlEditor != null : "songModel=" + songModel;   //NOI18N

        // Directly listen to the sgsModel editor selection changes
        Lookup context = rlEditor.getLookup();
        sptLkpResult = context.lookupResult(SongPart.class);
        sptLkpResult.addLookupListener(WeakListeners.create(LookupListener.class, sptLkpListener, sptLkpResult));
        sptpLkpResult = context.lookupResult(SongPartParameter.class);
        sptpLkpResult.addLookupListener(WeakListeners.create(LookupListener.class, sptpLkpListener, sptpLkpResult));
        refresh(context);
    }

    /**
     * Update the UI Components to match the 1st selected SongPart stored in songParts (must be non empty).
     * <p>
     * Alter the rendering if there is a multi-songpart selection.
     */
    private void updateUIComponents()
    {
        if (songParts.isEmpty())
        {
            throw new IllegalStateException("isEnabled()=" + isEnabled() + " songParts=" + songParts);   //NOI18N
        }

        // SongParts can have different rhythms
        // Reference is SongPart(0), initialize UI with its values
        updateTabName(songParts);
        SongPart spt0 = songParts.get(0);
        Rhythm rhythm0 = spt0.getRhythm();
        btn_Rhythm.setText(rhythm0.getName().toLowerCase());
        btn_Rhythm.setToolTipText(rhythm0.getDescription());
        tf_name.setText(spt0.getName());
        lbl_ParentSection.setText(getParentSectionText(spt0));
        if (rhythm0 != previousRhythm)
        {
            // Need to update the RpEditors
            for (RpEditor rpe : getRpEditors())
            {
                removeRpEditor(rpe);
            }

            // Add RpEditors
            addRpEditors(spt0, rhythm0.getRhythmParameters());

            previousRhythm = rhythm0;
        }

        // Update the RpEditors value
        for (RhythmParameter<?> rp : rhythm0.getRhythmParameters())
        {
            RpEditor rpe = this.getRpEditor(rp);
            rpe.setRpValue(spt0.getRPValue(rp), false);
        }

        //
        // Handle the multi-value cases 
        //
        // First get all reference values from 1st spt
        Rhythm rhythmValue = rhythm0;
        String nameValue = spt0.getName();
        String parentSectionNameValue = spt0.getParentSection().getData().getName();
        Object[] spt0Values = new Object[rhythm0.getRhythmParameters().size()];
        boolean[] changedRps = new boolean[spt0Values.length];
        int i = 0;
        for (RhythmParameter<?> rp : rhythm0.getRhythmParameters())
        {
            spt0Values[i] = spt0.getRPValue(rp);
            changedRps[i] = false;
            i++;
        }

        // Identify fields that change across song parts
        // If a value remains unchanged, it means all spts share the same value
        // If a value is set to null, it means at least 1 spt has a different value      
        for (i = 1; i < songParts.size(); i++)
        {
            SongPart spt = songParts.get(i);
            if (rhythmValue != null && spt.getRhythm() != rhythmValue)
            {
                // At least one rhythm differ
                rhythmValue = null;
            }
            if (nameValue != null && !spt.getName().equalsIgnoreCase(nameValue))
            {
                // There is at least 1 different name
                nameValue = null;
            }
            if (parentSectionNameValue != null && !spt.getParentSection().getData().getName().equalsIgnoreCase(parentSectionNameValue))
            {
                // There is at least 1 different parent section name
                parentSectionNameValue = null;
            }
            if (rhythmValue != null)
            {
                // Check RhythmParameters only if we have the same shared rhythm
                int j = 0;
                for (RhythmParameter<?> rp : rhythm0.getRhythmParameters())
                {
                    if (!spt.getRPValue(rp).equals(spt0Values[j]))
                    {
                        // There is at least 1 different rp value
                        changedRps[j] = true;
                    }
                    j++;
                }
            }
        }

        // Set the multiValue modes on UI components
        RpEditor.showMultiModeUsingFont(rhythmValue == null, btn_Rhythm);
        RpEditor.showMultiModeUsingFont(nameValue == null, tf_name);
        RpEditor.showMultiModeUsingFont(parentSectionNameValue == null, lbl_ParentSection);

        // Set the multivalue modes on RpEditors 
        int j = 0;
        for (RhythmParameter<?> rp : rhythm0.getRhythmParameters())
        {
            RpEditor rpe = getRpEditor(rp);
            if (rhythmValue != null)
            {
                // RP editor is enabled only when all song parts share the same rhythm
                rpe.setEnabled(true);
                rpe.setMultiValueMode(changedRps[j] == true);
                j++;
            } else
            {
                rpe.setEnabled(false);
            }
        }
    }

    /**
     * Create the RpEditors and add them to the dedicated panel.
     *
     *
     * @param spt
     * @param rps
     */
    private void addRpEditors(SongPart spt, List<RhythmParameter<?>> rps)
    {
        int rpNameMaxPrefWidth = 0;
        var rpes = new ArrayList<RpEditor>();

        for (var rp : rps)
        {
            // Get the editor      
            RpEditor rpe = RpEditorFactory.getCustomOrGenericRpEditor(songModel, spt, rp);
            rpes.add(rpe);
            rpe.addPropertyChangeListener(RpEditor.PROP_RPVALUE, this);     // To avoid getting all UI property change events
            rpe.setBorder(BorderFactory.createEmptyBorder(1, 1, 1, 1));


            // We use a boxlayout Y in panel_RhythmParameters. We must limit the maximum height so that
            // rp editors do not take all the vertical place.
            int pHeight = rpe.getPreferredSize().height;
            rpe.setMaximumSize(new Dimension(rpe.getMaximumSize().width, pHeight));
            panel_RhythmParameters.add(rpe);

            // Find the wider label
            rpNameMaxPrefWidth = Math.max(rpNameMaxPrefWidth, rpe.getRpNameLabel().getPreferredSize().width);
        }


        // Set the rpName column width
        for (RpEditor rpe : rpes)
        {
            rpe.setRpNameColumnWidth(rpNameMaxPrefWidth + 15);
        }


        panel_RhythmParameters.repaint();
    }

    private void removeRpEditor(RpEditor rpe)
    {
        rpe.removePropertyChangeListener(this);
        rpe.cleanup();
        panel_RhythmParameters.remove(rpe);
        panel_RhythmParameters.repaint();
    }

    private String getParentSectionText(SongPart spt)
    {
        assert spt != null;   //NOI18N
        Section section = spt.getParentSection().getData();
        return section.getName() + " [" + section.getTimeSignature() + "] "
                + ResUtil.getString(getClass(), "CTL_Start") + (spt.getStartBarIndex() + 1) + " " + ResUtil.getString(getClass(), "CTL_Size") + spt.getNbBars();
    }

    /**
     * Update the TopComponent tab name depending on the specified song parts.
     * <p>
     * @param spts The song parts
     */
    private void updateTabName(List<SongPart> spts)
    {
        if (tcContainer != null)
        {
            String tabName = ResUtil.getString(getClass(), "CTL_SongParts");
            if (!spts.isEmpty())
            {
                SongPart spt0 = spts.get(0);
                int spt0Index = songModel.getSongStructure().getSongParts().indexOf(spts.get(0));
                if (spts.size() > 1)
                {
                    String spt0Name = org.jjazz.util.Utilities.truncate(spt0.getName(), 4) + "(" + (spt0Index + 1) + ")";
                    SongPart lastSpt = spts.get(spts.size() - 1);
                    int lastSptIndex = songModel.getSongStructure().getSongParts().indexOf(lastSpt);
                    String lastSptName = org.jjazz.util.Utilities.truncate(lastSpt.getName(), 4) + "(" + (lastSptIndex + 1) + ")";
                    tabName += " " + spt0Name + "..." + lastSptName;
                } else
                {
                    tabName += " " + org.jjazz.util.Utilities.truncateWithDots(spt0.getName(), 10) + "(" + (spt0Index + 1) + ")";
                }
            }
            tcContainer.setDisplayName(tabName);
        }
    }

    private List<RpEditor> getRpEditors()
    {
        ArrayList<RpEditor> rpes = new ArrayList<>();
        for (Component c : panel_RhythmParameters.getComponents())
        {
            if (c instanceof RpEditor)
            {
                rpes.add((RpEditor) c);
            }
        }
        return rpes;
    }

    private void setEditorEnabled(boolean b)
    {
        org.jjazz.ui.utilities.Utilities.setRecursiveEnabled(b, this);
    }

    private void resetModel()
    {
        instanceContent.remove(songModel);
        instanceContent.remove(songModel.getChordLeadSheet());
        songModel.removePropertyChangeListener(this);
        songModel = null;
    }

    private class NoAction extends AbstractAction
    {

        @Override
        public void actionPerformed(ActionEvent e)
        {
            //do nothing
        }
    }
}
=======
/*
 *  DO NOT ALTER OR REMOVE COPYRIGHT NOTICES OR THIS HEADER.
 * 
 *  Copyright @2019 Jerome Lelasseux. All rights reserved.
 *
 *  This file is part of the JJazzLabX software.
 *   
 *  JJazzLabX is free software: you can redistribute it and/or modify
 *  it under the terms of the Lesser GNU General Public License (LGPLv3) 
 *  as published by the Free Software Foundation, either version 3 of the License, 
 *  or (at your option) any later version.
 *
 *  JJazzLabX is distributed in the hope that it will be useful,
 *  but WITHOUT ANY WARRANTY; without even the implied warranty of
 *  MERCHANTABILITY or FITNESS FOR A PARTICULAR PURPOSE.  See the
 *  GNU Lesser General Public License for more details.
 * 
 *  You should have received a copy of the GNU Lesser General Public License
 *  along with JJazzLabX.  If not, see <https://www.gnu.org/licenses/>
 * 
 *  Contributor(s): 
 */
package org.jjazz.ui.spteditor;

import org.jjazz.ui.spteditor.api.RpEditor;
import java.awt.Component;
import java.awt.Dimension;
import java.awt.event.ActionEvent;
import java.beans.PropertyChangeEvent;
import java.beans.PropertyChangeListener;
import java.util.ArrayList;
import java.util.Collection;
import java.util.Iterator;
import java.util.List;
import java.util.logging.Level;
import java.util.logging.Logger;
import javax.swing.AbstractAction;
import javax.swing.BorderFactory;
import javax.swing.JPanel;
import org.jjazz.leadsheet.chordleadsheet.api.Section;
import org.jjazz.rhythm.api.Rhythm;
import org.jjazz.rhythm.parameters.RhythmParameter;
import org.jjazz.songstructure.api.SongPartParameter;
import org.jjazz.ui.ss_editor.api.SS_Editor;
import org.jjazz.song.api.Song;
import org.jjazz.ui.ss_editor.actions.EditRhythm;
import org.jjazz.ui.spteditor.api.SptEditorSettings;
import org.openide.util.Lookup;
import org.openide.util.LookupEvent;
import org.openide.util.LookupListener;
import org.openide.util.Utilities;
import org.openide.util.WeakListeners;
import org.jjazz.undomanager.JJazzUndoManager;
import org.jjazz.undomanager.JJazzUndoManagerFinder;
import org.jjazz.ui.ss_editor.api.SS_EditorTopComponent;
import org.jjazz.ui.spteditor.spi.RpEditorFactory;
import org.openide.util.lookup.AbstractLookup;
import org.openide.util.lookup.InstanceContent;
import org.jjazz.songstructure.api.SongPart;
import org.jjazz.ui.spteditor.api.SptEditorTopComponent;
import org.jjazz.ui.utilities.JTextFieldNoKeyBinding;
import org.jjazz.util.ResUtil;

/**
 * Edit one or more selected SongParts.
 * <p>
 * Lookup contains:<br>
 * - edited SongStructure<br>
 * - edited Song (container of the SongStructure if there is one)<br>
 */
public class SptEditor extends JPanel implements PropertyChangeListener
{

    private Lookup.Result<SongPartParameter> sptpLkpResult;
    private LookupListener sptpLkpListener;
    private Lookup.Result<SongPart> sptLkpResult;
    private LookupListener sptLkpListener;
    private Lookup.Result<Song> songLkpResult;
    private LookupListener songLkpListener;
    private Lookup lookup;
    private InstanceContent instanceContent;
    /**
     * The songparts currently edited by this editor.
     */
    private List<SongPart> songParts;
    private Rhythm previousRhythm;
    private Song songModel;
    private SS_Editor rlEditor;
    private SptEditorSettings settings;
    private SptEditorTopComponent tcContainer;

    private static final Logger LOGGER = Logger.getLogger(SptEditor.class.getSimpleName());

    public SptEditor(SptEditorTopComponent tc)
    {
        tcContainer = tc;
        songParts = new ArrayList<>();

        // Listen to settings change
        settings = SptEditorSettings.getDefault();
        settings.addPropertyChangeListener(this);

        // UI initialization
        initComponents();

        org.jjazz.ui.utilities.Utilities.installSelectAllWhenFocused(tf_name);

        setEditorEnabled(false);

        sptpLkpListener = new LookupListener()
        {
            @Override
            public void resultChanged(LookupEvent le)
            {
                sptpPresenceChanged();
            }
        };
        sptLkpListener = new LookupListener()
        {
            @Override
            public void resultChanged(LookupEvent le)
            {
                sptPresenceChanged();
            }
        };
        songLkpListener = new LookupListener()
        {
            @Override
            public void resultChanged(LookupEvent le)
            {
                songPresenceChanged();
            }
        };

        // Our general lookup : store our action map, the edited song and songStructure and the edited songparts.
        instanceContent = new InstanceContent();
        instanceContent.add(getActionMap());
        lookup = new AbstractLookup(instanceContent);

        // Listen to Song presence in the global context    
        Lookup context = Utilities.actionsGlobalContext();
        songLkpResult = context.lookupResult(Song.class);
        songLkpResult.addLookupListener(WeakListeners.create(LookupListener.class, songLkpListener, songLkpResult));
        songPresenceChanged();
    }

    public void cleanup()
    {
        settings.removePropertyChangeListener(this);
        if (songModel != null)
        {
            resetModel();
        }
        songLkpListener = null;
        sptLkpListener = null;
        sptpLkpListener = null;
    }

    public Lookup getLookup()
    {
        return this.lookup;
    }

    public JJazzUndoManager getUndoManager()
    {
        return songParts.isEmpty() ? null : JJazzUndoManagerFinder.getDefault().get(songParts.get(0).getContainer());
    }

    /**
     * This method is called from within the constructor to initialize the form. WARNING: Do NOT modify this code. The content of
     * this method is always regenerated by the Form Editor.
     */
    @SuppressWarnings("unchecked")
    // <editor-fold defaultstate="collapsed" desc="Generated Code">//GEN-BEGIN:initComponents
    private void initComponents()
    {

        panel_RhythmParameters = new javax.swing.JPanel();
        tf_name = new JTextFieldNoKeyBinding();
        tf_name.setFont(settings.getNameFont());
        btn_Rhythm = new javax.swing.JButton();
        lbl_ParentSection = new javax.swing.JLabel();

        panel_RhythmParameters.setLayout(new javax.swing.BoxLayout(panel_RhythmParameters, javax.swing.BoxLayout.Y_AXIS));

        tf_name.setText("Name"); // NOI18N
        tf_name.setToolTipText(org.openide.util.NbBundle.getMessage(SptEditor.class, "SptEditor.tf_name.toolTipText")); // NOI18N
        tf_name.addActionListener(new java.awt.event.ActionListener()
        {
            public void actionPerformed(java.awt.event.ActionEvent evt)
            {
                tf_nameActionPerformed(evt);
            }
        });

        org.openide.awt.Mnemonics.setLocalizedText(btn_Rhythm, "Rhythm"); // NOI18N
        btn_Rhythm.setToolTipText(org.openide.util.NbBundle.getMessage(SptEditor.class, "SptEditor.btn_Rhythm.toolTipText")); // NOI18N
        btn_Rhythm.addActionListener(new java.awt.event.ActionListener()
        {
            public void actionPerformed(java.awt.event.ActionEvent evt)
            {
                btn_RhythmActionPerformed(evt);
            }
        });

        lbl_ParentSection.setFont(lbl_ParentSection.getFont().deriveFont(lbl_ParentSection.getFont().getSize()-2f));
        lbl_ParentSection.setHorizontalAlignment(javax.swing.SwingConstants.RIGHT);
        org.openide.awt.Mnemonics.setLocalizedText(lbl_ParentSection, "A (4/4)"); // NOI18N
        lbl_ParentSection.setToolTipText(org.openide.util.NbBundle.getMessage(SptEditor.class, "SptEditor.lbl_ParentSection.toolTipText")); // NOI18N

        javax.swing.GroupLayout layout = new javax.swing.GroupLayout(this);
        this.setLayout(layout);
        layout.setHorizontalGroup(
            layout.createParallelGroup(javax.swing.GroupLayout.Alignment.LEADING)
            .addGroup(layout.createSequentialGroup()
                .addContainerGap()
                .addGroup(layout.createParallelGroup(javax.swing.GroupLayout.Alignment.LEADING)
                    .addComponent(lbl_ParentSection, javax.swing.GroupLayout.DEFAULT_SIZE, javax.swing.GroupLayout.DEFAULT_SIZE, Short.MAX_VALUE)
                    .addComponent(tf_name, javax.swing.GroupLayout.Alignment.TRAILING)
                    .addComponent(panel_RhythmParameters, javax.swing.GroupLayout.Alignment.TRAILING, javax.swing.GroupLayout.DEFAULT_SIZE, javax.swing.GroupLayout.DEFAULT_SIZE, Short.MAX_VALUE)
                    .addComponent(btn_Rhythm, javax.swing.GroupLayout.Alignment.TRAILING, javax.swing.GroupLayout.DEFAULT_SIZE, 164, Short.MAX_VALUE))
                .addContainerGap())
        );
        layout.setVerticalGroup(
            layout.createParallelGroup(javax.swing.GroupLayout.Alignment.LEADING)
            .addGroup(layout.createSequentialGroup()
                .addContainerGap()
                .addComponent(tf_name, javax.swing.GroupLayout.PREFERRED_SIZE, javax.swing.GroupLayout.DEFAULT_SIZE, javax.swing.GroupLayout.PREFERRED_SIZE)
                .addPreferredGap(javax.swing.LayoutStyle.ComponentPlacement.RELATED)
                .addComponent(lbl_ParentSection, javax.swing.GroupLayout.PREFERRED_SIZE, 13, javax.swing.GroupLayout.PREFERRED_SIZE)
                .addPreferredGap(javax.swing.LayoutStyle.ComponentPlacement.UNRELATED)
                .addComponent(btn_Rhythm, javax.swing.GroupLayout.PREFERRED_SIZE, 23, javax.swing.GroupLayout.PREFERRED_SIZE)
                .addGap(18, 18, 18)
                .addComponent(panel_RhythmParameters, javax.swing.GroupLayout.DEFAULT_SIZE, 168, Short.MAX_VALUE)
                .addContainerGap())
        );
    }// </editor-fold>//GEN-END:initComponents

    private void tf_nameActionPerformed(java.awt.event.ActionEvent evt)//GEN-FIRST:event_tf_nameActionPerformed
    {//GEN-HEADEREND:event_tf_nameActionPerformed

        String name = tf_name.getText().trim();
        if (!name.isEmpty())
        {
            getUndoManager().startCEdit(ResUtil.getString(getClass(), "CTL_ChangeSptName"));
            songModel.getSongStructure().setSongPartsName(songParts, name);
            getUndoManager().endCEdit(ResUtil.getString(getClass(), "CTL_ChangeSptName"));
        }

    }//GEN-LAST:event_tf_nameActionPerformed

    private void btn_RhythmActionPerformed(java.awt.event.ActionEvent evt)//GEN-FIRST:event_btn_RhythmActionPerformed
    {//GEN-HEADEREND:event_btn_RhythmActionPerformed

        EditRhythm.changeRhythm(songParts);
    }//GEN-LAST:event_btn_RhythmActionPerformed

    // Variables declaration - do not modify//GEN-BEGIN:variables
    private javax.swing.JButton btn_Rhythm;
    private javax.swing.JLabel lbl_ParentSection;
    private javax.swing.JPanel panel_RhythmParameters;
    private javax.swing.JTextField tf_name;
    // End of variables declaration//GEN-END:variables

    @Override
    public String toString()
    {
        return "SptEditor";
    }

    //-----------------------------------------------------------------------
    // Implementation of the PropertiesListener interface
    //-----------------------------------------------------------------------
    @SuppressWarnings(
            {
                "unchecked", "rawtypes"
            })
    @Override
    public void propertyChange(PropertyChangeEvent e)
    {
        LOGGER.fine("propertyChange() e=" + e);   //NOI18N
        if (e.getSource() == settings)
        {
            tf_name.setFont(settings.getNameFont());
        } else if (e.getSource() instanceof RpEditor)
        {
            // User has modified a value using our editor
            if (e.getPropertyName() == RpEditor.PROP_RPVALUE)
            {
                RpEditor rpe = (RpEditor) e.getSource();
                RhythmParameter rp = rpe.getRpModel();
                Object newValue = e.getNewValue();
                for (SongPart spt : songParts.toArray(new SongPart[0]))
                {
                    Object value = spt.getRPValue(rp);
                    if (!value.equals(newValue))
                    {
                        getUndoManager().startCEdit(ResUtil.getString(getClass(), "CTL_SetRpValue"));
                        songModel.getSongStructure().setRhythmParameterValue(spt, rp, newValue);
                        getUndoManager().endCEdit(ResUtil.getString(getClass(), "CTL_SetRpValue"));
                    }
                }
            }
        } else if (e.getSource() instanceof SongPart)
        {
            // A value was modified in the model
            SongPart spt = (SongPart) e.getSource();
            if (!songParts.contains(spt))
            {
                throw new IllegalStateException("spt=" + spt + " songParts=" + songParts);   //NOI18N
            }
            if (e.getPropertyName() == SongPart.PROPERTY_NAME
                    || e.getPropertyName() == SongPart.PROPERTY_NB_BARS
                    || e.getPropertyName() == SongPart.PROPERTY_START_BAR_INDEX)
            {
                updateUIComponents();
            } else if (e.getPropertyName() == SongPart.PROPERTY_RP_VALUE)
            {
                if (spt == songParts.get(0))
                {
                    // If change if for the 1st spt, update the corresponding RpEditor
                    RhythmParameter rp = (RhythmParameter) e.getOldValue();
                    RpEditor rpe = getRpEditor(rp);
                    rpe.setRpValue(e.getNewValue(), false);
                }
                updateUIComponents();
            }
        } else if (e.getSource() == songModel)
        {
            if (e.getPropertyName() == Song.PROP_CLOSED)
            {
                setEditorEnabled(false);
                if (songModel != null)
                {
                    resetModel();
                }
            }
        }
    }

    // ------------------------------------------------------------------------------------
    // Private functions
    // ------------------------------------------------------------------------------------
    /**
     * Refresh the editor based on the selection (SongPart and SongPartParameters) found in the provided context.
     * <p>
     * Register the selected SongParts and call updateUIComponents().
     */
    private void refresh(Lookup context)
    {
        Collection<? extends SongPart> spts = context.lookupAll(SongPart.class);
        if (spts.isEmpty())
        {
            // Possible SongPartParameter selection
            Collection<? extends SongPartParameter> sptps = context.lookupAll(SongPartParameter.class);
            ArrayList<SongPart> spts2 = new ArrayList<>();
            // Get the list of SongParts corresponding to these RhythmParameters
            for (Iterator<? extends SongPartParameter> it = sptps.iterator(); it.hasNext();)
            {
                SongPartParameter sptp = it.next();
                spts2.add(sptp.getSpt());
            }
            spts = spts2;
        } else
        {
            // SongPart selection. Nothing to do
        }

        LOGGER.log(Level.FINE, "refresh() spts=" + spts);   //NOI18N

        // Unregister previous songParts
        for (SongPart spt : songParts)
        {
            spt.removePropertyChangeListener(this);
        }
        songParts.clear();

        // Update editor enabled status
        if (spts.isEmpty())
        {
            // No good, just disable the editor
            setEditorEnabled(false);
            updateTabName(songParts);
        } else
        {
            // Ok, register the songparts and update the editor
            for (SongPart spt : spts)
            {
                songParts.add(spt);
                spt.addPropertyChangeListener(this);
            }
            setEditorEnabled(true);
            updateUIComponents();
        }
    }

    private RpEditor getRpEditor(RhythmParameter<?> rp)
    {
        for (Component c : panel_RhythmParameters.getComponents())
        {
            RpEditor e = (RpEditor) c;
            if (e.getRpModel() == rp)
            {
                return e;
            }
        }
        return null;
    }

    /**
     * Called when SongPart presence changed in the lookup.
     */
    private void sptPresenceChanged()
    {
        LOGGER.log(Level.FINE, "sptPresenceChanged()");   //NOI18N
        refresh(rlEditor.getLookup());
    }

    /**
     * Called when SongPartParameter presence changed in the lookup.
     */
    private void sptpPresenceChanged()
    {
        LOGGER.log(Level.FINE, "sptpPresenceChanged()");   //NOI18N
        refresh(rlEditor.getLookup());
    }

    /**
     * Called when SongStructure presence changed in the lookup.
     * <p>
     * If a new song is detected, listen to the SS_Editor lookup selection changes.
     */
    private void songPresenceChanged()
    {
        LOGGER.log(Level.FINE, "songPresenceChanged()");   //NOI18N
        Song song = Utilities.actionsGlobalContext().lookup(Song.class);
        if (song == songModel || song == null)
        {
            // Do nothing
            return;
        }

        if (songModel != null)
        {
            resetModel();
        }

        songModel = song;
        songModel.addPropertyChangeListener(this); // Listen to closed events
        instanceContent.add(songModel);
        instanceContent.add(songModel.getChordLeadSheet());

        rlEditor = SS_EditorTopComponent.get(songModel.getSongStructure()).getSS_Editor();
        assert rlEditor != null : "songModel=" + songModel;   //NOI18N

        // Directly listen to the sgsModel editor selection changes
        Lookup context = rlEditor.getLookup();
        sptLkpResult = context.lookupResult(SongPart.class);
        sptLkpResult.addLookupListener(WeakListeners.create(LookupListener.class, sptLkpListener, sptLkpResult));
        sptpLkpResult = context.lookupResult(SongPartParameter.class);
        sptpLkpResult.addLookupListener(WeakListeners.create(LookupListener.class, sptpLkpListener, sptpLkpResult));
        refresh(context);
    }

    /**
     * Update the UI Components to match the 1st selected SongPart stored in songParts (must be non empty).
     * <p>
     * Alter the rendering if there is a multi-songpart selection.
     */
    private void updateUIComponents()
    {
        if (songParts.isEmpty())
        {
            throw new IllegalStateException("isEnabled()=" + isEnabled() + " songParts=" + songParts);   //NOI18N
        }

        // SongParts can have different rhythms
        // Reference is SongPart(0), initialize UI with its values
        updateTabName(songParts);
        SongPart spt0 = songParts.get(0);
        Rhythm rhythm0 = spt0.getRhythm();
        btn_Rhythm.setText(rhythm0.getName().toLowerCase());
        btn_Rhythm.setToolTipText(rhythm0.getDescription());
        tf_name.setText(spt0.getName());
        lbl_ParentSection.setText(getParentSectionText(spt0));
        if (rhythm0 != previousRhythm)
        {
            // Need to update the RpEditors
            for (RpEditor rpe : getRpEditors())
            {
                removeRpEditor(rpe);
            }

            // Add RpEditors
            addRpEditors(spt0, rhythm0.getRhythmParameters());

            previousRhythm = rhythm0;
        }

        // Update the RpEditors value
        for (RhythmParameter<?> rp : rhythm0.getRhythmParameters())
        {
            RpEditor rpe = this.getRpEditor(rp);
            rpe.setRpValue(spt0.getRPValue(rp), false);
        }

        //
        // Handle the multi-value cases 
        //
        // First get all reference values from 1st spt
        Rhythm rhythmValue = rhythm0;
        String nameValue = spt0.getName();
        String parentSectionNameValue = spt0.getParentSection().getData().getName();
        Object[] spt0Values = new Object[rhythm0.getRhythmParameters().size()];
        boolean[] changedRps = new boolean[spt0Values.length];
        int i = 0;
        for (RhythmParameter<?> rp : rhythm0.getRhythmParameters())
        {
            spt0Values[i] = spt0.getRPValue(rp);
            changedRps[i] = false;
            i++;
        }

        // Identify fields that change across song parts
        // If a value remains unchanged, it means all spts share the same value
        // If a value is set to null, it means at least 1 spt has a different value      
        for (i = 1; i < songParts.size(); i++)
        {
            SongPart spt = songParts.get(i);
            if (rhythmValue != null && spt.getRhythm() != rhythmValue)
            {
                // At least one rhythm differ
                rhythmValue = null;
            }
            if (nameValue != null && !spt.getName().equalsIgnoreCase(nameValue))
            {
                // There is at least 1 different name
                nameValue = null;
            }
            if (parentSectionNameValue != null && !spt.getParentSection().getData().getName().equalsIgnoreCase(parentSectionNameValue))
            {
                // There is at least 1 different parent section name
                parentSectionNameValue = null;
            }
            if (rhythmValue != null)
            {
                // Check RhythmParameters only if we have the same shared rhythm
                int j = 0;
                for (RhythmParameter<?> rp : rhythm0.getRhythmParameters())
                {
                    if (!spt.getRPValue(rp).equals(spt0Values[j]))
                    {
                        // There is at least 1 different rp value
                        changedRps[j] = true;
                    }
                    j++;
                }
            }
        }

        // Set the multiValue modes on UI components
        RpEditor.showMultiModeUsingFont(rhythmValue == null, btn_Rhythm);
        RpEditor.showMultiModeUsingFont(nameValue == null, tf_name);
        RpEditor.showMultiModeUsingFont(parentSectionNameValue == null, lbl_ParentSection);

        // Set the multivalue modes on RpEditors 
        int j = 0;
        for (RhythmParameter<?> rp : rhythm0.getRhythmParameters())
        {
            RpEditor rpe = getRpEditor(rp);
            if (rhythmValue != null)
            {
                // RP editor is enabled only when all song parts share the same rhythm
                rpe.setEnabled(true);
                rpe.setMultiValueMode(changedRps[j] == true);
                j++;
            } else
            {
                rpe.setEnabled(false);
            }
        }
    }

    /**
     * Create the RpEditors and add them to the dedicated panel.
     *
     *
     * @param spt
     * @param rps
     */
    private void addRpEditors(SongPart spt, List<RhythmParameter<?>> rps)
    {
        int rpNameMaxPrefWidth = 0;
        var rpes = new ArrayList<RpEditor>();

        for (var rp : rps)
        {
            // Get the editor      
            RpEditor rpe = RpEditorFactory.getCustomOrGenericRpEditor(songModel, spt, rp);
            rpes.add(rpe);
            rpe.addPropertyChangeListener(RpEditor.PROP_RPVALUE, this);     // To avoid getting all UI property change events
            rpe.setBorder(BorderFactory.createEmptyBorder(1, 1, 1, 1));


            // We use a boxlayout Y in panel_RhythmParameters. We must limit the maximum height so that
            // rp editors do not take all the vertical place.
            int pHeight = rpe.getPreferredSize().height;
            rpe.setMaximumSize(new Dimension(rpe.getMaximumSize().width, pHeight));
            panel_RhythmParameters.add(rpe);

            // Find the wider label
            rpNameMaxPrefWidth = Math.max(rpNameMaxPrefWidth, rpe.getRpNameLabel().getPreferredSize().width);
        }


        // Set the rpName column width
        for (RpEditor rpe : rpes)
        {
            rpe.setRpNameColumnWidth(rpNameMaxPrefWidth + 15);
        }


        panel_RhythmParameters.repaint();
    }

    private void removeRpEditor(RpEditor rpe)
    {
        rpe.removePropertyChangeListener(this);
        rpe.cleanup();
        panel_RhythmParameters.remove(rpe);
        panel_RhythmParameters.repaint();
    }

    private String getParentSectionText(SongPart spt)
    {
        assert spt != null;   //NOI18N
        Section section = spt.getParentSection().getData();
        return section.getName() + " [" + section.getTimeSignature() + "] "
                + ResUtil.getString(getClass(), "CTL_Start") + (spt.getStartBarIndex() + 1) + " " + ResUtil.getString(getClass(), "CTL_Size") + spt.getNbBars();
    }

    /**
     * Update the TopComponent tab name depending on the specified song parts.
     * <p>
     * @param spts The song parts
     */
    private void updateTabName(List<SongPart> spts)
    {
        if (tcContainer != null)
        {
            String tabName = ResUtil.getString(getClass(), "CTL_SongParts");
            if (!spts.isEmpty())
            {
                SongPart spt0 = spts.get(0);
                int spt0Index = songModel.getSongStructure().getSongParts().indexOf(spts.get(0));
                if (spts.size() > 1)
                {
                    String spt0Name = org.jjazz.util.Utilities.truncate(spt0.getName(), 4) + "(" + (spt0Index + 1) + ")";
                    SongPart lastSpt = spts.get(spts.size() - 1);
                    int lastSptIndex = songModel.getSongStructure().getSongParts().indexOf(lastSpt);
                    String lastSptName = org.jjazz.util.Utilities.truncate(lastSpt.getName(), 4) + "(" + (lastSptIndex + 1) + ")";
                    tabName += " " + spt0Name + "..." + lastSptName;
                } else
                {
                    tabName += " " + org.jjazz.util.Utilities.truncateWithDots(spt0.getName(), 10) + "(" + (spt0Index + 1) + ")";
                }
            }
            tcContainer.setDisplayName(tabName);
        }
    }

    private List<RpEditor> getRpEditors()
    {
        ArrayList<RpEditor> rpes = new ArrayList<>();
        for (Component c : panel_RhythmParameters.getComponents())
        {
            if (c instanceof RpEditor)
            {
                rpes.add((RpEditor) c);
            }
        }
        return rpes;
    }

    private void setEditorEnabled(boolean b)
    {
        org.jjazz.ui.utilities.Utilities.setRecursiveEnabled(b, this);
    }

    private void resetModel()
    {
        instanceContent.remove(songModel);
        instanceContent.remove(songModel.getChordLeadSheet());
        songModel.removePropertyChangeListener(this);
        songModel = null;
    }

    private class NoAction extends AbstractAction
    {

        @Override
        public void actionPerformed(ActionEvent e)
        {
            //do nothing
        }
    }
}
>>>>>>> 2843989c
<|MERGE_RESOLUTION|>--- conflicted
+++ resolved
@@ -1,4 +1,3 @@
-<<<<<<< HEAD
 /*
  *  DO NOT ALTER OR REMOVE COPYRIGHT NOTICES OR THIS HEADER.
  * 
@@ -705,713 +704,4 @@
             //do nothing
         }
     }
-}
-=======
-/*
- *  DO NOT ALTER OR REMOVE COPYRIGHT NOTICES OR THIS HEADER.
- * 
- *  Copyright @2019 Jerome Lelasseux. All rights reserved.
- *
- *  This file is part of the JJazzLabX software.
- *   
- *  JJazzLabX is free software: you can redistribute it and/or modify
- *  it under the terms of the Lesser GNU General Public License (LGPLv3) 
- *  as published by the Free Software Foundation, either version 3 of the License, 
- *  or (at your option) any later version.
- *
- *  JJazzLabX is distributed in the hope that it will be useful,
- *  but WITHOUT ANY WARRANTY; without even the implied warranty of
- *  MERCHANTABILITY or FITNESS FOR A PARTICULAR PURPOSE.  See the
- *  GNU Lesser General Public License for more details.
- * 
- *  You should have received a copy of the GNU Lesser General Public License
- *  along with JJazzLabX.  If not, see <https://www.gnu.org/licenses/>
- * 
- *  Contributor(s): 
- */
-package org.jjazz.ui.spteditor;
-
-import org.jjazz.ui.spteditor.api.RpEditor;
-import java.awt.Component;
-import java.awt.Dimension;
-import java.awt.event.ActionEvent;
-import java.beans.PropertyChangeEvent;
-import java.beans.PropertyChangeListener;
-import java.util.ArrayList;
-import java.util.Collection;
-import java.util.Iterator;
-import java.util.List;
-import java.util.logging.Level;
-import java.util.logging.Logger;
-import javax.swing.AbstractAction;
-import javax.swing.BorderFactory;
-import javax.swing.JPanel;
-import org.jjazz.leadsheet.chordleadsheet.api.Section;
-import org.jjazz.rhythm.api.Rhythm;
-import org.jjazz.rhythm.parameters.RhythmParameter;
-import org.jjazz.songstructure.api.SongPartParameter;
-import org.jjazz.ui.ss_editor.api.SS_Editor;
-import org.jjazz.song.api.Song;
-import org.jjazz.ui.ss_editor.actions.EditRhythm;
-import org.jjazz.ui.spteditor.api.SptEditorSettings;
-import org.openide.util.Lookup;
-import org.openide.util.LookupEvent;
-import org.openide.util.LookupListener;
-import org.openide.util.Utilities;
-import org.openide.util.WeakListeners;
-import org.jjazz.undomanager.JJazzUndoManager;
-import org.jjazz.undomanager.JJazzUndoManagerFinder;
-import org.jjazz.ui.ss_editor.api.SS_EditorTopComponent;
-import org.jjazz.ui.spteditor.spi.RpEditorFactory;
-import org.openide.util.lookup.AbstractLookup;
-import org.openide.util.lookup.InstanceContent;
-import org.jjazz.songstructure.api.SongPart;
-import org.jjazz.ui.spteditor.api.SptEditorTopComponent;
-import org.jjazz.ui.utilities.JTextFieldNoKeyBinding;
-import org.jjazz.util.ResUtil;
-
-/**
- * Edit one or more selected SongParts.
- * <p>
- * Lookup contains:<br>
- * - edited SongStructure<br>
- * - edited Song (container of the SongStructure if there is one)<br>
- */
-public class SptEditor extends JPanel implements PropertyChangeListener
-{
-
-    private Lookup.Result<SongPartParameter> sptpLkpResult;
-    private LookupListener sptpLkpListener;
-    private Lookup.Result<SongPart> sptLkpResult;
-    private LookupListener sptLkpListener;
-    private Lookup.Result<Song> songLkpResult;
-    private LookupListener songLkpListener;
-    private Lookup lookup;
-    private InstanceContent instanceContent;
-    /**
-     * The songparts currently edited by this editor.
-     */
-    private List<SongPart> songParts;
-    private Rhythm previousRhythm;
-    private Song songModel;
-    private SS_Editor rlEditor;
-    private SptEditorSettings settings;
-    private SptEditorTopComponent tcContainer;
-
-    private static final Logger LOGGER = Logger.getLogger(SptEditor.class.getSimpleName());
-
-    public SptEditor(SptEditorTopComponent tc)
-    {
-        tcContainer = tc;
-        songParts = new ArrayList<>();
-
-        // Listen to settings change
-        settings = SptEditorSettings.getDefault();
-        settings.addPropertyChangeListener(this);
-
-        // UI initialization
-        initComponents();
-
-        org.jjazz.ui.utilities.Utilities.installSelectAllWhenFocused(tf_name);
-
-        setEditorEnabled(false);
-
-        sptpLkpListener = new LookupListener()
-        {
-            @Override
-            public void resultChanged(LookupEvent le)
-            {
-                sptpPresenceChanged();
-            }
-        };
-        sptLkpListener = new LookupListener()
-        {
-            @Override
-            public void resultChanged(LookupEvent le)
-            {
-                sptPresenceChanged();
-            }
-        };
-        songLkpListener = new LookupListener()
-        {
-            @Override
-            public void resultChanged(LookupEvent le)
-            {
-                songPresenceChanged();
-            }
-        };
-
-        // Our general lookup : store our action map, the edited song and songStructure and the edited songparts.
-        instanceContent = new InstanceContent();
-        instanceContent.add(getActionMap());
-        lookup = new AbstractLookup(instanceContent);
-
-        // Listen to Song presence in the global context    
-        Lookup context = Utilities.actionsGlobalContext();
-        songLkpResult = context.lookupResult(Song.class);
-        songLkpResult.addLookupListener(WeakListeners.create(LookupListener.class, songLkpListener, songLkpResult));
-        songPresenceChanged();
-    }
-
-    public void cleanup()
-    {
-        settings.removePropertyChangeListener(this);
-        if (songModel != null)
-        {
-            resetModel();
-        }
-        songLkpListener = null;
-        sptLkpListener = null;
-        sptpLkpListener = null;
-    }
-
-    public Lookup getLookup()
-    {
-        return this.lookup;
-    }
-
-    public JJazzUndoManager getUndoManager()
-    {
-        return songParts.isEmpty() ? null : JJazzUndoManagerFinder.getDefault().get(songParts.get(0).getContainer());
-    }
-
-    /**
-     * This method is called from within the constructor to initialize the form. WARNING: Do NOT modify this code. The content of
-     * this method is always regenerated by the Form Editor.
-     */
-    @SuppressWarnings("unchecked")
-    // <editor-fold defaultstate="collapsed" desc="Generated Code">//GEN-BEGIN:initComponents
-    private void initComponents()
-    {
-
-        panel_RhythmParameters = new javax.swing.JPanel();
-        tf_name = new JTextFieldNoKeyBinding();
-        tf_name.setFont(settings.getNameFont());
-        btn_Rhythm = new javax.swing.JButton();
-        lbl_ParentSection = new javax.swing.JLabel();
-
-        panel_RhythmParameters.setLayout(new javax.swing.BoxLayout(panel_RhythmParameters, javax.swing.BoxLayout.Y_AXIS));
-
-        tf_name.setText("Name"); // NOI18N
-        tf_name.setToolTipText(org.openide.util.NbBundle.getMessage(SptEditor.class, "SptEditor.tf_name.toolTipText")); // NOI18N
-        tf_name.addActionListener(new java.awt.event.ActionListener()
-        {
-            public void actionPerformed(java.awt.event.ActionEvent evt)
-            {
-                tf_nameActionPerformed(evt);
-            }
-        });
-
-        org.openide.awt.Mnemonics.setLocalizedText(btn_Rhythm, "Rhythm"); // NOI18N
-        btn_Rhythm.setToolTipText(org.openide.util.NbBundle.getMessage(SptEditor.class, "SptEditor.btn_Rhythm.toolTipText")); // NOI18N
-        btn_Rhythm.addActionListener(new java.awt.event.ActionListener()
-        {
-            public void actionPerformed(java.awt.event.ActionEvent evt)
-            {
-                btn_RhythmActionPerformed(evt);
-            }
-        });
-
-        lbl_ParentSection.setFont(lbl_ParentSection.getFont().deriveFont(lbl_ParentSection.getFont().getSize()-2f));
-        lbl_ParentSection.setHorizontalAlignment(javax.swing.SwingConstants.RIGHT);
-        org.openide.awt.Mnemonics.setLocalizedText(lbl_ParentSection, "A (4/4)"); // NOI18N
-        lbl_ParentSection.setToolTipText(org.openide.util.NbBundle.getMessage(SptEditor.class, "SptEditor.lbl_ParentSection.toolTipText")); // NOI18N
-
-        javax.swing.GroupLayout layout = new javax.swing.GroupLayout(this);
-        this.setLayout(layout);
-        layout.setHorizontalGroup(
-            layout.createParallelGroup(javax.swing.GroupLayout.Alignment.LEADING)
-            .addGroup(layout.createSequentialGroup()
-                .addContainerGap()
-                .addGroup(layout.createParallelGroup(javax.swing.GroupLayout.Alignment.LEADING)
-                    .addComponent(lbl_ParentSection, javax.swing.GroupLayout.DEFAULT_SIZE, javax.swing.GroupLayout.DEFAULT_SIZE, Short.MAX_VALUE)
-                    .addComponent(tf_name, javax.swing.GroupLayout.Alignment.TRAILING)
-                    .addComponent(panel_RhythmParameters, javax.swing.GroupLayout.Alignment.TRAILING, javax.swing.GroupLayout.DEFAULT_SIZE, javax.swing.GroupLayout.DEFAULT_SIZE, Short.MAX_VALUE)
-                    .addComponent(btn_Rhythm, javax.swing.GroupLayout.Alignment.TRAILING, javax.swing.GroupLayout.DEFAULT_SIZE, 164, Short.MAX_VALUE))
-                .addContainerGap())
-        );
-        layout.setVerticalGroup(
-            layout.createParallelGroup(javax.swing.GroupLayout.Alignment.LEADING)
-            .addGroup(layout.createSequentialGroup()
-                .addContainerGap()
-                .addComponent(tf_name, javax.swing.GroupLayout.PREFERRED_SIZE, javax.swing.GroupLayout.DEFAULT_SIZE, javax.swing.GroupLayout.PREFERRED_SIZE)
-                .addPreferredGap(javax.swing.LayoutStyle.ComponentPlacement.RELATED)
-                .addComponent(lbl_ParentSection, javax.swing.GroupLayout.PREFERRED_SIZE, 13, javax.swing.GroupLayout.PREFERRED_SIZE)
-                .addPreferredGap(javax.swing.LayoutStyle.ComponentPlacement.UNRELATED)
-                .addComponent(btn_Rhythm, javax.swing.GroupLayout.PREFERRED_SIZE, 23, javax.swing.GroupLayout.PREFERRED_SIZE)
-                .addGap(18, 18, 18)
-                .addComponent(panel_RhythmParameters, javax.swing.GroupLayout.DEFAULT_SIZE, 168, Short.MAX_VALUE)
-                .addContainerGap())
-        );
-    }// </editor-fold>//GEN-END:initComponents
-
-    private void tf_nameActionPerformed(java.awt.event.ActionEvent evt)//GEN-FIRST:event_tf_nameActionPerformed
-    {//GEN-HEADEREND:event_tf_nameActionPerformed
-
-        String name = tf_name.getText().trim();
-        if (!name.isEmpty())
-        {
-            getUndoManager().startCEdit(ResUtil.getString(getClass(), "CTL_ChangeSptName"));
-            songModel.getSongStructure().setSongPartsName(songParts, name);
-            getUndoManager().endCEdit(ResUtil.getString(getClass(), "CTL_ChangeSptName"));
-        }
-
-    }//GEN-LAST:event_tf_nameActionPerformed
-
-    private void btn_RhythmActionPerformed(java.awt.event.ActionEvent evt)//GEN-FIRST:event_btn_RhythmActionPerformed
-    {//GEN-HEADEREND:event_btn_RhythmActionPerformed
-
-        EditRhythm.changeRhythm(songParts);
-    }//GEN-LAST:event_btn_RhythmActionPerformed
-
-    // Variables declaration - do not modify//GEN-BEGIN:variables
-    private javax.swing.JButton btn_Rhythm;
-    private javax.swing.JLabel lbl_ParentSection;
-    private javax.swing.JPanel panel_RhythmParameters;
-    private javax.swing.JTextField tf_name;
-    // End of variables declaration//GEN-END:variables
-
-    @Override
-    public String toString()
-    {
-        return "SptEditor";
-    }
-
-    //-----------------------------------------------------------------------
-    // Implementation of the PropertiesListener interface
-    //-----------------------------------------------------------------------
-    @SuppressWarnings(
-            {
-                "unchecked", "rawtypes"
-            })
-    @Override
-    public void propertyChange(PropertyChangeEvent e)
-    {
-        LOGGER.fine("propertyChange() e=" + e);   //NOI18N
-        if (e.getSource() == settings)
-        {
-            tf_name.setFont(settings.getNameFont());
-        } else if (e.getSource() instanceof RpEditor)
-        {
-            // User has modified a value using our editor
-            if (e.getPropertyName() == RpEditor.PROP_RPVALUE)
-            {
-                RpEditor rpe = (RpEditor) e.getSource();
-                RhythmParameter rp = rpe.getRpModel();
-                Object newValue = e.getNewValue();
-                for (SongPart spt : songParts.toArray(new SongPart[0]))
-                {
-                    Object value = spt.getRPValue(rp);
-                    if (!value.equals(newValue))
-                    {
-                        getUndoManager().startCEdit(ResUtil.getString(getClass(), "CTL_SetRpValue"));
-                        songModel.getSongStructure().setRhythmParameterValue(spt, rp, newValue);
-                        getUndoManager().endCEdit(ResUtil.getString(getClass(), "CTL_SetRpValue"));
-                    }
-                }
-            }
-        } else if (e.getSource() instanceof SongPart)
-        {
-            // A value was modified in the model
-            SongPart spt = (SongPart) e.getSource();
-            if (!songParts.contains(spt))
-            {
-                throw new IllegalStateException("spt=" + spt + " songParts=" + songParts);   //NOI18N
-            }
-            if (e.getPropertyName() == SongPart.PROPERTY_NAME
-                    || e.getPropertyName() == SongPart.PROPERTY_NB_BARS
-                    || e.getPropertyName() == SongPart.PROPERTY_START_BAR_INDEX)
-            {
-                updateUIComponents();
-            } else if (e.getPropertyName() == SongPart.PROPERTY_RP_VALUE)
-            {
-                if (spt == songParts.get(0))
-                {
-                    // If change if for the 1st spt, update the corresponding RpEditor
-                    RhythmParameter rp = (RhythmParameter) e.getOldValue();
-                    RpEditor rpe = getRpEditor(rp);
-                    rpe.setRpValue(e.getNewValue(), false);
-                }
-                updateUIComponents();
-            }
-        } else if (e.getSource() == songModel)
-        {
-            if (e.getPropertyName() == Song.PROP_CLOSED)
-            {
-                setEditorEnabled(false);
-                if (songModel != null)
-                {
-                    resetModel();
-                }
-            }
-        }
-    }
-
-    // ------------------------------------------------------------------------------------
-    // Private functions
-    // ------------------------------------------------------------------------------------
-    /**
-     * Refresh the editor based on the selection (SongPart and SongPartParameters) found in the provided context.
-     * <p>
-     * Register the selected SongParts and call updateUIComponents().
-     */
-    private void refresh(Lookup context)
-    {
-        Collection<? extends SongPart> spts = context.lookupAll(SongPart.class);
-        if (spts.isEmpty())
-        {
-            // Possible SongPartParameter selection
-            Collection<? extends SongPartParameter> sptps = context.lookupAll(SongPartParameter.class);
-            ArrayList<SongPart> spts2 = new ArrayList<>();
-            // Get the list of SongParts corresponding to these RhythmParameters
-            for (Iterator<? extends SongPartParameter> it = sptps.iterator(); it.hasNext();)
-            {
-                SongPartParameter sptp = it.next();
-                spts2.add(sptp.getSpt());
-            }
-            spts = spts2;
-        } else
-        {
-            // SongPart selection. Nothing to do
-        }
-
-        LOGGER.log(Level.FINE, "refresh() spts=" + spts);   //NOI18N
-
-        // Unregister previous songParts
-        for (SongPart spt : songParts)
-        {
-            spt.removePropertyChangeListener(this);
-        }
-        songParts.clear();
-
-        // Update editor enabled status
-        if (spts.isEmpty())
-        {
-            // No good, just disable the editor
-            setEditorEnabled(false);
-            updateTabName(songParts);
-        } else
-        {
-            // Ok, register the songparts and update the editor
-            for (SongPart spt : spts)
-            {
-                songParts.add(spt);
-                spt.addPropertyChangeListener(this);
-            }
-            setEditorEnabled(true);
-            updateUIComponents();
-        }
-    }
-
-    private RpEditor getRpEditor(RhythmParameter<?> rp)
-    {
-        for (Component c : panel_RhythmParameters.getComponents())
-        {
-            RpEditor e = (RpEditor) c;
-            if (e.getRpModel() == rp)
-            {
-                return e;
-            }
-        }
-        return null;
-    }
-
-    /**
-     * Called when SongPart presence changed in the lookup.
-     */
-    private void sptPresenceChanged()
-    {
-        LOGGER.log(Level.FINE, "sptPresenceChanged()");   //NOI18N
-        refresh(rlEditor.getLookup());
-    }
-
-    /**
-     * Called when SongPartParameter presence changed in the lookup.
-     */
-    private void sptpPresenceChanged()
-    {
-        LOGGER.log(Level.FINE, "sptpPresenceChanged()");   //NOI18N
-        refresh(rlEditor.getLookup());
-    }
-
-    /**
-     * Called when SongStructure presence changed in the lookup.
-     * <p>
-     * If a new song is detected, listen to the SS_Editor lookup selection changes.
-     */
-    private void songPresenceChanged()
-    {
-        LOGGER.log(Level.FINE, "songPresenceChanged()");   //NOI18N
-        Song song = Utilities.actionsGlobalContext().lookup(Song.class);
-        if (song == songModel || song == null)
-        {
-            // Do nothing
-            return;
-        }
-
-        if (songModel != null)
-        {
-            resetModel();
-        }
-
-        songModel = song;
-        songModel.addPropertyChangeListener(this); // Listen to closed events
-        instanceContent.add(songModel);
-        instanceContent.add(songModel.getChordLeadSheet());
-
-        rlEditor = SS_EditorTopComponent.get(songModel.getSongStructure()).getSS_Editor();
-        assert rlEditor != null : "songModel=" + songModel;   //NOI18N
-
-        // Directly listen to the sgsModel editor selection changes
-        Lookup context = rlEditor.getLookup();
-        sptLkpResult = context.lookupResult(SongPart.class);
-        sptLkpResult.addLookupListener(WeakListeners.create(LookupListener.class, sptLkpListener, sptLkpResult));
-        sptpLkpResult = context.lookupResult(SongPartParameter.class);
-        sptpLkpResult.addLookupListener(WeakListeners.create(LookupListener.class, sptpLkpListener, sptpLkpResult));
-        refresh(context);
-    }
-
-    /**
-     * Update the UI Components to match the 1st selected SongPart stored in songParts (must be non empty).
-     * <p>
-     * Alter the rendering if there is a multi-songpart selection.
-     */
-    private void updateUIComponents()
-    {
-        if (songParts.isEmpty())
-        {
-            throw new IllegalStateException("isEnabled()=" + isEnabled() + " songParts=" + songParts);   //NOI18N
-        }
-
-        // SongParts can have different rhythms
-        // Reference is SongPart(0), initialize UI with its values
-        updateTabName(songParts);
-        SongPart spt0 = songParts.get(0);
-        Rhythm rhythm0 = spt0.getRhythm();
-        btn_Rhythm.setText(rhythm0.getName().toLowerCase());
-        btn_Rhythm.setToolTipText(rhythm0.getDescription());
-        tf_name.setText(spt0.getName());
-        lbl_ParentSection.setText(getParentSectionText(spt0));
-        if (rhythm0 != previousRhythm)
-        {
-            // Need to update the RpEditors
-            for (RpEditor rpe : getRpEditors())
-            {
-                removeRpEditor(rpe);
-            }
-
-            // Add RpEditors
-            addRpEditors(spt0, rhythm0.getRhythmParameters());
-
-            previousRhythm = rhythm0;
-        }
-
-        // Update the RpEditors value
-        for (RhythmParameter<?> rp : rhythm0.getRhythmParameters())
-        {
-            RpEditor rpe = this.getRpEditor(rp);
-            rpe.setRpValue(spt0.getRPValue(rp), false);
-        }
-
-        //
-        // Handle the multi-value cases 
-        //
-        // First get all reference values from 1st spt
-        Rhythm rhythmValue = rhythm0;
-        String nameValue = spt0.getName();
-        String parentSectionNameValue = spt0.getParentSection().getData().getName();
-        Object[] spt0Values = new Object[rhythm0.getRhythmParameters().size()];
-        boolean[] changedRps = new boolean[spt0Values.length];
-        int i = 0;
-        for (RhythmParameter<?> rp : rhythm0.getRhythmParameters())
-        {
-            spt0Values[i] = spt0.getRPValue(rp);
-            changedRps[i] = false;
-            i++;
-        }
-
-        // Identify fields that change across song parts
-        // If a value remains unchanged, it means all spts share the same value
-        // If a value is set to null, it means at least 1 spt has a different value      
-        for (i = 1; i < songParts.size(); i++)
-        {
-            SongPart spt = songParts.get(i);
-            if (rhythmValue != null && spt.getRhythm() != rhythmValue)
-            {
-                // At least one rhythm differ
-                rhythmValue = null;
-            }
-            if (nameValue != null && !spt.getName().equalsIgnoreCase(nameValue))
-            {
-                // There is at least 1 different name
-                nameValue = null;
-            }
-            if (parentSectionNameValue != null && !spt.getParentSection().getData().getName().equalsIgnoreCase(parentSectionNameValue))
-            {
-                // There is at least 1 different parent section name
-                parentSectionNameValue = null;
-            }
-            if (rhythmValue != null)
-            {
-                // Check RhythmParameters only if we have the same shared rhythm
-                int j = 0;
-                for (RhythmParameter<?> rp : rhythm0.getRhythmParameters())
-                {
-                    if (!spt.getRPValue(rp).equals(spt0Values[j]))
-                    {
-                        // There is at least 1 different rp value
-                        changedRps[j] = true;
-                    }
-                    j++;
-                }
-            }
-        }
-
-        // Set the multiValue modes on UI components
-        RpEditor.showMultiModeUsingFont(rhythmValue == null, btn_Rhythm);
-        RpEditor.showMultiModeUsingFont(nameValue == null, tf_name);
-        RpEditor.showMultiModeUsingFont(parentSectionNameValue == null, lbl_ParentSection);
-
-        // Set the multivalue modes on RpEditors 
-        int j = 0;
-        for (RhythmParameter<?> rp : rhythm0.getRhythmParameters())
-        {
-            RpEditor rpe = getRpEditor(rp);
-            if (rhythmValue != null)
-            {
-                // RP editor is enabled only when all song parts share the same rhythm
-                rpe.setEnabled(true);
-                rpe.setMultiValueMode(changedRps[j] == true);
-                j++;
-            } else
-            {
-                rpe.setEnabled(false);
-            }
-        }
-    }
-
-    /**
-     * Create the RpEditors and add them to the dedicated panel.
-     *
-     *
-     * @param spt
-     * @param rps
-     */
-    private void addRpEditors(SongPart spt, List<RhythmParameter<?>> rps)
-    {
-        int rpNameMaxPrefWidth = 0;
-        var rpes = new ArrayList<RpEditor>();
-
-        for (var rp : rps)
-        {
-            // Get the editor      
-            RpEditor rpe = RpEditorFactory.getCustomOrGenericRpEditor(songModel, spt, rp);
-            rpes.add(rpe);
-            rpe.addPropertyChangeListener(RpEditor.PROP_RPVALUE, this);     // To avoid getting all UI property change events
-            rpe.setBorder(BorderFactory.createEmptyBorder(1, 1, 1, 1));
-
-
-            // We use a boxlayout Y in panel_RhythmParameters. We must limit the maximum height so that
-            // rp editors do not take all the vertical place.
-            int pHeight = rpe.getPreferredSize().height;
-            rpe.setMaximumSize(new Dimension(rpe.getMaximumSize().width, pHeight));
-            panel_RhythmParameters.add(rpe);
-
-            // Find the wider label
-            rpNameMaxPrefWidth = Math.max(rpNameMaxPrefWidth, rpe.getRpNameLabel().getPreferredSize().width);
-        }
-
-
-        // Set the rpName column width
-        for (RpEditor rpe : rpes)
-        {
-            rpe.setRpNameColumnWidth(rpNameMaxPrefWidth + 15);
-        }
-
-
-        panel_RhythmParameters.repaint();
-    }
-
-    private void removeRpEditor(RpEditor rpe)
-    {
-        rpe.removePropertyChangeListener(this);
-        rpe.cleanup();
-        panel_RhythmParameters.remove(rpe);
-        panel_RhythmParameters.repaint();
-    }
-
-    private String getParentSectionText(SongPart spt)
-    {
-        assert spt != null;   //NOI18N
-        Section section = spt.getParentSection().getData();
-        return section.getName() + " [" + section.getTimeSignature() + "] "
-                + ResUtil.getString(getClass(), "CTL_Start") + (spt.getStartBarIndex() + 1) + " " + ResUtil.getString(getClass(), "CTL_Size") + spt.getNbBars();
-    }
-
-    /**
-     * Update the TopComponent tab name depending on the specified song parts.
-     * <p>
-     * @param spts The song parts
-     */
-    private void updateTabName(List<SongPart> spts)
-    {
-        if (tcContainer != null)
-        {
-            String tabName = ResUtil.getString(getClass(), "CTL_SongParts");
-            if (!spts.isEmpty())
-            {
-                SongPart spt0 = spts.get(0);
-                int spt0Index = songModel.getSongStructure().getSongParts().indexOf(spts.get(0));
-                if (spts.size() > 1)
-                {
-                    String spt0Name = org.jjazz.util.Utilities.truncate(spt0.getName(), 4) + "(" + (spt0Index + 1) + ")";
-                    SongPart lastSpt = spts.get(spts.size() - 1);
-                    int lastSptIndex = songModel.getSongStructure().getSongParts().indexOf(lastSpt);
-                    String lastSptName = org.jjazz.util.Utilities.truncate(lastSpt.getName(), 4) + "(" + (lastSptIndex + 1) + ")";
-                    tabName += " " + spt0Name + "..." + lastSptName;
-                } else
-                {
-                    tabName += " " + org.jjazz.util.Utilities.truncateWithDots(spt0.getName(), 10) + "(" + (spt0Index + 1) + ")";
-                }
-            }
-            tcContainer.setDisplayName(tabName);
-        }
-    }
-
-    private List<RpEditor> getRpEditors()
-    {
-        ArrayList<RpEditor> rpes = new ArrayList<>();
-        for (Component c : panel_RhythmParameters.getComponents())
-        {
-            if (c instanceof RpEditor)
-            {
-                rpes.add((RpEditor) c);
-            }
-        }
-        return rpes;
-    }
-
-    private void setEditorEnabled(boolean b)
-    {
-        org.jjazz.ui.utilities.Utilities.setRecursiveEnabled(b, this);
-    }
-
-    private void resetModel()
-    {
-        instanceContent.remove(songModel);
-        instanceContent.remove(songModel.getChordLeadSheet());
-        songModel.removePropertyChangeListener(this);
-        songModel = null;
-    }
-
-    private class NoAction extends AbstractAction
-    {
-
-        @Override
-        public void actionPerformed(ActionEvent e)
-        {
-            //do nothing
-        }
-    }
-}
->>>>>>> 2843989c
+}